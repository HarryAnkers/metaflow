--- conflicted
+++ resolved
@@ -1089,14 +1089,8 @@
     def _load_log(self, stream):
         log_location = self.metadata_dict.get('log_location_%s' % stream)
         if log_location:
-<<<<<<< HEAD
-            return self._load_log_legacy(log_location)
-        else:
-            return ''.join(line + '\n' for _, line in self.loglines(stream))
-=======
             return self._load_log_legacy(stream, log_location)
         return ''.join(line + '\n' for _, line in self.loglines(stream))
->>>>>>> 6368022e
 
     def loglines(self, stream, as_unicode=True):
         """
@@ -1106,19 +1100,6 @@
         it is returned as a (unicode) string.
         """
         from metaflow.mflog.mflog import merge_logs
-<<<<<<< HEAD
-        from metaflow.mflog import LOG_SOURCES
-        from metaflow.datastore import DATASTORES
-
-        ds_type = self.metadata_dict.get('ds-type')
-        ds_root = self.metadata_dict.get('ds-root')
-
-        ds_cls = DATASTORES.get(ds_type, None)
-        if ds_cls is None:
-            raise MetaflowInternalError('Datastore %s was not found' % ds_type)
-        ds_cls.datastore_root = ds_root
-
-=======
         global filecache
         ds_type = self.metadata_dict.get('ds-type')
         ds_root = self.metadata_dict.get('ds-root')
@@ -1127,7 +1108,6 @@
             return
         if filecache is None:
             filecache = FileCache()
->>>>>>> 6368022e
         # It is possible that a task fails before any metadata has been
         # recorded. In this case, we assume that we are executing the
         # first attempt.
@@ -1136,37 +1116,14 @@
         # here. It is possible that logs exists for a newer attempt that
         # just failed to record metadata. We could make this logic more robust
         # and guarantee that we always return the latest available log.
-<<<<<<< HEAD
-
-        ds = ds_cls(self._object['flow_id'],
-                    run_id=str(self._object['run_number']),
-                    step_name=self._object['step_name'],
-                    task_id=str(self._object['task_id']),
-                    mode='r',
-                    attempt=int(self.metadata_dict.get('attempt', 0)),
-                    allow_unsuccessful=True)
-        logs = ds.load_logs(LOG_SOURCES, stream)
-=======
         attempt = int(self.metadata_dict.get('attempt', 0))
         components = self.path_components
         logs = filecache.get_logs_stream(
             ds_type, ds_root, stream, attempt, *components)
->>>>>>> 6368022e
         for line in merge_logs([blob for _, blob in logs]):
             msg = to_unicode(line.msg) if as_unicode else line.msg
             yield line.utc_tstamp, msg
 
-<<<<<<< HEAD
-    def _load_log_legacy(self, log_location, as_unicode=True):
-        # this function is used to load pre-mflog style logfiles
-        ret_val = None
-        log_info = json.loads(log_location)
-        ds_type = log_info['ds_type']
-        attempt = log_info['attempt']
-        components = self.path_components
-        with filecache.get_log_legacy(ds_type, logtype, int(attempt), *components) as f:
-            ret_val = f.read()
-=======
     def _load_log_legacy(self, logtype, log_location, as_unicode=True):
         # this function is used to load pre-mflog style logfiles
         global filecache
@@ -1180,7 +1137,6 @@
             filecache = FileCache()
         ret_val = filecache.get_log_legacy(
             ds_type, location, logtype, int(attempt), *components)
->>>>>>> 6368022e
         if as_unicode and (ret_val is not None):
             return ret_val.decode(encoding='utf8')
         else:
