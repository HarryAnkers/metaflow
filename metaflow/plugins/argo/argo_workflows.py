import base64
import json
import os
import re
import shlex
import sys
from collections import defaultdict
from hashlib import sha1
from math import inf
from typing import List, Tuple

from metaflow import JSONType, current
from metaflow.decorators import flow_decorators
from metaflow.exception import MetaflowException
from metaflow.graph import DAGNode, FlowGraph
from metaflow.includefile import FilePathClass
from metaflow.metaflow_config import (
    ARGO_EVENTS_EVENT,
    ARGO_EVENTS_EVENT_BUS,
    ARGO_EVENTS_EVENT_SOURCE,
    ARGO_EVENTS_INTERNAL_WEBHOOK_URL,
    ARGO_EVENTS_SERVICE_ACCOUNT,
    ARGO_EVENTS_WEBHOOK_AUTH,
    ARGO_WORKFLOWS_CAPTURE_ERROR_SCRIPT,
    ARGO_WORKFLOWS_ENV_VARS_TO_SKIP,
    ARGO_WORKFLOWS_KUBERNETES_SECRETS,
    ARGO_WORKFLOWS_UI_URL,
    AWS_SECRETS_MANAGER_DEFAULT_REGION,
    AZURE_KEY_VAULT_PREFIX,
    AZURE_STORAGE_BLOB_SERVICE_ENDPOINT,
    CARD_AZUREROOT,
    CARD_GSROOT,
    CARD_S3ROOT,
    DATASTORE_SYSROOT_AZURE,
    DATASTORE_SYSROOT_GS,
    DATASTORE_SYSROOT_S3,
    DATATOOLS_S3ROOT,
    DEFAULT_METADATA,
    DEFAULT_SECRETS_BACKEND_TYPE,
    GCP_SECRET_MANAGER_PREFIX,
    KUBERNETES_FETCH_EC2_METADATA,
    KUBERNETES_LABELS,
    KUBERNETES_NAMESPACE,
    KUBERNETES_NODE_SELECTOR,
    KUBERNETES_SANDBOX_INIT_SCRIPT,
    KUBERNETES_SECRETS,
    S3_ENDPOINT_URL,
    S3_SERVER_SIDE_ENCRYPTION,
    SERVICE_HEADERS,
    SERVICE_INTERNAL_URL,
    UI_URL,
)
from metaflow.metaflow_config_funcs import config_values
from metaflow.mflog import BASH_SAVE_LOGS, bash_capture_logs, export_mflog_env_vars
from metaflow.parameters import deploy_time_eval
from metaflow.plugins.kubernetes.kubernetes import (
    parse_kube_keyvalue_list,
    validate_kube_labels,
)
from metaflow.plugins.kubernetes.kubernetes_jobsets import KubernetesArgoJobSet
from metaflow.unbounded_foreach import UBF_CONTROL, UBF_TASK
from metaflow.util import (
    compress_list,
    dict_to_cli_options,
    to_bytes,
    to_camelcase,
    to_unicode,
)

from .argo_client import ArgoClient


class ArgoWorkflowsException(MetaflowException):
    headline = "Argo Workflows error"


class ArgoWorkflowsSchedulingException(MetaflowException):
    headline = "Argo Workflows scheduling error"


# List of future enhancements -
#     1. Configure Argo metrics.
#     2. Support resuming failed workflows within Argo Workflows.
#     3. Support gang-scheduled clusters for distributed PyTorch/TF - One option is to
#        use volcano - https://github.com/volcano-sh/volcano/tree/master/example/integrations/argo
#     4. Support GitOps workflows.
#     5. Add Metaflow tags to labels/annotations.
#     6. Support Multi-cluster scheduling - https://github.com/argoproj/argo-workflows/issues/3523#issuecomment-792307297
#     7. Support R lang.
#     8. Ping @savin at slack.outerbounds.co for any feature request


class ArgoWorkflows(object):
    def __init__(
        self,
        name,
        graph: FlowGraph,
        flow,
        code_package_sha,
        code_package_url,
        production_token,
        metadata,
        flow_datastore,
        environment,
        event_logger,
        monitor,
        tags=None,
        namespace=None,
        username=None,
        max_workers=None,
        workflow_timeout=None,
        workflow_priority=None,
        auto_emit_argo_events=False,
        notify_on_error=False,
        notify_on_success=False,
        notify_slack_webhook_url=None,
        notify_pager_duty_integration_key=None,
        enable_heartbeat_daemon=True,
        enable_error_msg_capture=False,
    ):
        # Some high-level notes -
        #
        # Fail-fast behavior for Argo Workflows - Argo stops
        # scheduling new steps as soon as it detects that one of the DAG nodes
        # has failed. After waiting for all the scheduled DAG nodes to run till
        # completion, Argo with fail the DAG. This implies that after a node
        # has failed, it may be awhile before the entire DAG is marked as
        # failed. There is nothing Metaflow can do here for failing even
        # faster (as of Argo 3.2).
        #
        # argo stop` vs `argo terminate` - since we don't currently
        # rely on any exit handlers, it's safe to either stop or terminate any running
        # argo workflow deployed through Metaflow. This may not hold true, once we
        # integrate with Argo Events.
        #
        # Currently, an Argo Workflow can only execute entirely within a single
        # Kubernetes namespace. Multi-cluster / Multi-namespace execution is on the
        # deck for v3.4 release for Argo Workflows; beyond which point, we will be
        # able to support them natively.
        #
        # Since this implementation generates numerous templates on the fly, please
        # ensure that your Argo Workflows controller doesn't restrict
        # templateReferencing.

        self.name = name
        self.graph = graph
        self.flow = flow
        self.code_package_sha = code_package_sha
        self.code_package_url = code_package_url
        self.production_token = production_token
        self.metadata = metadata
        self.flow_datastore = flow_datastore
        self.environment = environment
        self.event_logger = event_logger
        self.monitor = monitor
        self.tags = tags
        self.namespace = namespace
        self.username = username
        self.max_workers = max_workers
        self.workflow_timeout = workflow_timeout
        self.workflow_priority = workflow_priority
        self.auto_emit_argo_events = auto_emit_argo_events
        self.notify_on_error = notify_on_error
        self.notify_on_success = notify_on_success
        self.notify_slack_webhook_url = notify_slack_webhook_url
        self.notify_pager_duty_integration_key = notify_pager_duty_integration_key
        self.enable_heartbeat_daemon = enable_heartbeat_daemon
        self.enable_error_msg_capture = enable_error_msg_capture
        self.parameters = self._process_parameters()
        self.triggers, self.trigger_options = self._process_triggers()
        self._schedule, self._timezone = self._get_schedule()

        self.kubernetes_labels = self._get_kubernetes_labels()
        self._workflow_template = self._compile_workflow_template()
        self._sensor = self._compile_sensor()

    def __str__(self):
        return str(self._workflow_template)

    def deploy(self):
        try:
            # Register workflow template.
            ArgoClient(namespace=KUBERNETES_NAMESPACE).register_workflow_template(
                self.name, self._workflow_template.to_json()
            )
        except Exception as e:
            raise ArgoWorkflowsException(str(e))

    @staticmethod
    def _sanitize(name):
        # Metaflow allows underscores in node names, which are disallowed in Argo
        # Workflow template names - so we swap them with hyphens which are not
        # allowed by Metaflow - guaranteeing uniqueness.
        return name.replace("_", "-")

    @staticmethod
    def _sensor_name(name):
        # Unfortunately, Argo Events Sensor names don't allow for
        # dots (sensors run into an error) which rules out self.name :(
        return name.replace(".", "-")

    @staticmethod
    def list_templates(flow_name, all=False):
        client = ArgoClient(namespace=KUBERNETES_NAMESPACE)

        templates = client.get_workflow_templates()
        if templates is None:
            return []

        template_names = [
            template["metadata"]["name"]
            for template in templates
            if all
            or flow_name
            == template["metadata"]
            .get("annotations", {})
            .get("metaflow/flow_name", None)
        ]
        return template_names

    @staticmethod
    def delete(name):
        client = ArgoClient(namespace=KUBERNETES_NAMESPACE)

        # Always try to delete the schedule. Failure in deleting the schedule should not
        # be treated as an error, due to any of the following reasons
        # - there might not have been a schedule, or it was deleted by some other means
        # - retaining these resources should have no consequences as long as the workflow deletion succeeds.
        # - regarding cost and compute, the significant resources are part of the workflow teardown, not the schedule.
        schedule_deleted = client.delete_cronworkflow(name)

        # The workflow might have sensors attached to it, which consume actual resources.
        # Try to delete these as well.
        sensor_deleted = client.delete_sensor(ArgoWorkflows._sensor_name(name))

        # After cleaning up related resources, delete the workflow in question.
        # Failure in deleting is treated as critical and will be made visible to the user
        # for further action.
        workflow_deleted = client.delete_workflow_template(name)
        if workflow_deleted is None:
            raise ArgoWorkflowsException(
                "The workflow *%s* doesn't exist on Argo Workflows." % name
            )

        return schedule_deleted, sensor_deleted, workflow_deleted

    @classmethod
    def terminate(cls, flow_name, name):
        client = ArgoClient(namespace=KUBERNETES_NAMESPACE)

        response = client.terminate_workflow(name)
        if response is None:
            raise ArgoWorkflowsException(
                "No execution found for {flow_name}/{run_id} in Argo Workflows.".format(
                    flow_name=flow_name, run_id=name
                )
            )

    @staticmethod
    def get_workflow_status(flow_name, name):
        client = ArgoClient(namespace=KUBERNETES_NAMESPACE)
        # TODO: Only look for workflows for the specified flow
        workflow = client.get_workflow(name)
        if workflow:
            # return workflow phase for now
            status = workflow.get("status", {}).get("phase")
            return status
        else:
            raise ArgoWorkflowsException(
                "No execution found for {flow_name}/{run_id} in Argo Workflows.".format(
                    flow_name=flow_name, run_id=name
                )
            )

    @staticmethod
    def suspend(name):
        client = ArgoClient(namespace=KUBERNETES_NAMESPACE)

        client.suspend_workflow(name)

        return True

    @staticmethod
    def unsuspend(name):
        client = ArgoClient(namespace=KUBERNETES_NAMESPACE)

        client.unsuspend_workflow(name)

        return True

    @classmethod
    def trigger(cls, name, parameters=None):
        if parameters is None:
            parameters = {}
        try:
            workflow_template = ArgoClient(
                namespace=KUBERNETES_NAMESPACE
            ).get_workflow_template(name)
        except Exception as e:
            raise ArgoWorkflowsException(str(e))
        if workflow_template is None:
            raise ArgoWorkflowsException(
                "The workflow *%s* doesn't exist on Argo Workflows in namespace *%s*. "
                "Please deploy your flow first." % (name, KUBERNETES_NAMESPACE)
            )
        else:
            try:
                # Check that the workflow was deployed through Metaflow
                workflow_template["metadata"]["annotations"]["metaflow/owner"]
            except KeyError as e:
                raise ArgoWorkflowsException(
                    "An existing non-metaflow workflow with the same name as "
                    "*%s* already exists in Argo Workflows. \nPlease modify the "
                    "name of this flow or delete your existing workflow on Argo "
                    "Workflows before proceeding." % name
                )
        try:
            return ArgoClient(namespace=KUBERNETES_NAMESPACE).trigger_workflow_template(
                name, parameters
            )
        except Exception as e:
            raise ArgoWorkflowsException(str(e))

    @staticmethod
    def _get_kubernetes_labels():
        """
        Get Kubernetes labels from environment variable.
        Parses the string into a dict and validates that values adhere to Kubernetes restrictions.
        """
        if not KUBERNETES_LABELS:
            return {}
        env_labels = KUBERNETES_LABELS.split(",")
        env_labels = parse_kube_keyvalue_list(env_labels, False)
        validate_kube_labels(env_labels)
        return env_labels

    def _get_schedule(self):
        schedule = self.flow._flow_decorators.get("schedule")
        if schedule:
            # Remove the field "Year" if it exists
            schedule = schedule[0]
            return " ".join(schedule.schedule.split()[:5]), schedule.timezone
        return None, None

    def schedule(self):
        try:
            argo_client = ArgoClient(namespace=KUBERNETES_NAMESPACE)
            argo_client.schedule_workflow_template(
                self.name, self._schedule, self._timezone
            )
            # Register sensor.
            # Metaflow will overwrite any existing sensor.
            sensor_name = ArgoWorkflows._sensor_name(self.name)
            if self._sensor:
                argo_client.register_sensor(sensor_name, self._sensor.to_json())
            else:
                # Since sensors occupy real resources, delete existing sensor if needed
                # Deregister sensors that might have existed before this deployment
                argo_client.delete_sensor(sensor_name)
        except Exception as e:
            raise ArgoWorkflowsSchedulingException(str(e))

    def trigger_explanation(self):
        # Trigger explanation for cron workflows
        if self.flow._flow_decorators.get("schedule"):
            return (
                "This workflow triggers automatically via the CronWorkflow *%s*."
                % self.name
            )

        # Trigger explanation for @trigger
        elif self.flow._flow_decorators.get("trigger"):
            return (
                "This workflow triggers automatically when the upstream %s "
                "is/are published."
                % self.list_to_prose(
                    [event["name"] for event in self.triggers], "event"
                )
            )

        # Trigger explanation for @trigger_on_finish
        elif self.flow._flow_decorators.get("trigger_on_finish"):
            return (
                "This workflow triggers automatically when the upstream %s succeed(s)"
                % self.list_to_prose(
                    [
                        # Truncate prefix `metaflow.` and suffix `.end` from event name
                        event["name"][len("metaflow.") : -len(".end")]
                        for event in self.triggers
                    ],
                    "flow",
                )
            )

        else:
            return "No triggers defined. You need to launch this workflow manually."

    @classmethod
    def get_existing_deployment(cls, name):
        workflow_template = ArgoClient(
            namespace=KUBERNETES_NAMESPACE
        ).get_workflow_template(name)
        if workflow_template is not None:
            try:
                return (
                    workflow_template["metadata"]["annotations"]["metaflow/owner"],
                    workflow_template["metadata"]["annotations"][
                        "metaflow/production_token"
                    ],
                )
            except KeyError as e:
                raise ArgoWorkflowsException(
                    "An existing non-metaflow workflow with the same name as "
                    "*%s* already exists in Argo Workflows. \nPlease modify the "
                    "name of this flow or delete your existing workflow on Argo "
                    "Workflows before proceeding." % name
                )
        return None

    @classmethod
    def get_execution(cls, name):
        workflow = ArgoClient(namespace=KUBERNETES_NAMESPACE).get_workflow(name)
        if workflow is not None:
            try:
                return (
                    workflow["metadata"]["annotations"]["metaflow/owner"],
                    workflow["metadata"]["annotations"]["metaflow/production_token"],
                    workflow["metadata"]["annotations"]["metaflow/flow_name"],
                    workflow["metadata"]["annotations"].get(
                        "metaflow/branch_name", None
                    ),
                    workflow["metadata"]["annotations"].get(
                        "metaflow/project_name", None
                    ),
                )
            except KeyError:
                raise ArgoWorkflowsException(
                    "A non-metaflow workflow *%s* already exists in Argo Workflows."
                    % name
                )
        return None

    def _process_parameters(self):
        parameters = {}
        has_schedule = self.flow._flow_decorators.get("schedule") is not None
        seen = set()
        for var, param in self.flow._get_parameters():
            # Throw an exception if the parameter is specified twice.
            norm = param.name.lower()
            if norm in seen:
                raise MetaflowException(
                    "Parameter *%s* is specified twice. "
                    "Note that parameter names are "
                    "case-insensitive." % param.name
                )
            seen.add(norm)

            if param.kwargs.get("type") == JSONType or isinstance(
                param.kwargs.get("type"), FilePathClass
            ):
                # Special-case this to avoid touching core
                param_type = str(param.kwargs.get("type").name)
            else:
                param_type = str(param.kwargs.get("type").__name__)

            is_required = param.kwargs.get("required", False)
            # Throw an exception if a schedule is set for a flow with required
            # parameters with no defaults. We currently don't have any notion
            # of data triggers in Argo Workflows.

            if "default" not in param.kwargs and is_required and has_schedule:
                raise MetaflowException(
                    "The parameter *%s* does not have a default and is required. "
                    "Scheduling such parameters via Argo CronWorkflows is not "
                    "currently supported." % param.name
                )
            default_value = deploy_time_eval(param.kwargs.get("default"))
            # If the value is not required and the value is None, we set the value to
            # the JSON equivalent of None to please argo-workflows. Unfortunately it
            # has the side effect of casting the parameter value to string null during
            # execution - which needs to be fixed imminently.
            if not is_required or default_value is not None:
                default_value = json.dumps(default_value)
            parameters[param.name] = dict(
                name=param.name,
                value=default_value,
                type=param_type,
                description=param.kwargs.get("help"),
                is_required=is_required,
            )
        return parameters

    def _process_triggers(self):
        # Impute triggers for Argo Workflow Template specified through @trigger and
        # @trigger_on_finish decorators

        # Disallow usage of @trigger and @trigger_on_finish together for now.
        if self.flow._flow_decorators.get("trigger") and self.flow._flow_decorators.get(
            "trigger_on_finish"
        ):
            raise ArgoWorkflowsException(
                "Argo Workflows doesn't support both *@trigger* and "
                "*@trigger_on_finish* decorators concurrently yet. Use one or the "
                "other for now."
            )
        triggers = []
        options = None

        # @trigger decorator
        if self.flow._flow_decorators.get("trigger"):
            # Parameters are not duplicated, and exist in the flow. Additionally,
            # convert them to lower case since Metaflow parameters are case
            # insensitive.
            seen = set()
            params = set(
                [param.name.lower() for var, param in self.flow._get_parameters()]
            )
            for event in self.flow._flow_decorators.get("trigger")[0].triggers:
                parameters = {}
                # TODO: Add a check to guard against names starting with numerals(?)
                if not re.match(r"^[A-Za-z0-9_.-]+$", event["name"]):
                    raise ArgoWorkflowsException(
                        "Invalid event name *%s* in *@trigger* decorator. Only "
                        "alphanumeric characters, underscores(_), dashes(-) and "
                        "dots(.) are allowed." % event["name"]
                    )
                for key, value in event.get("parameters", {}).items():
                    if not re.match(r"^[A-Za-z0-9_]+$", value):
                        raise ArgoWorkflowsException(
                            "Invalid event payload key *%s* for event *%s* in "
                            "*@trigger* decorator. Only alphanumeric characters and "
                            "underscores(_) are allowed." % (value, event["name"])
                        )
                    if key.lower() not in params:
                        raise ArgoWorkflowsException(
                            "Parameter *%s* defined in the event mappings for "
                            "*@trigger* decorator not found in the flow." % key
                        )
                    if key.lower() in seen:
                        raise ArgoWorkflowsException(
                            "Duplicate entries for parameter *%s* defined in the "
                            "event mappings for *@trigger* decorator." % key.lower()
                        )
                    seen.add(key.lower())
                    parameters[key.lower()] = value
                event["parameters"] = parameters
                event["type"] = "event"
            triggers.extend(self.flow._flow_decorators.get("trigger")[0].triggers)

            # Set automatic parameter mapping iff only a single event dependency is
            # specified with no explicit parameter mapping.
            if len(triggers) == 1 and not triggers[0].get("parameters"):
                triggers[0]["parameters"] = dict(zip(params, params))
            options = self.flow._flow_decorators.get("trigger")[0].options

        # @trigger_on_finish decorator
        if self.flow._flow_decorators.get("trigger_on_finish"):
            for event in self.flow._flow_decorators.get("trigger_on_finish")[
                0
            ].triggers:
                # Actual filters are deduced here since we don't have access to
                # the current object in the @trigger_on_finish decorator.
                triggers.append(
                    {
                        # Make sure this remains consistent with the event name format
                        # in ArgoWorkflowsInternalDecorator.
                        "name": "metaflow.%s.end"
                        % ".".join(
                            v
                            for v in [
                                event.get("project") or current.get("project_name"),
                                event.get("branch") or current.get("branch_name"),
                                event["flow"],
                            ]
                            if v
                        ),
                        "filters": {
                            "auto-generated-by-metaflow": True,
                            "project_name": event.get("project")
                            or current.get("project_name"),
                            "branch_name": event.get("branch")
                            or current.get("branch_name"),
                            # TODO: Add a time filters to guard against cached events
                        },
                        "type": "run",
                        "flow": event["flow"],
                    }
                )
            options = self.flow._flow_decorators.get("trigger_on_finish")[0].options

        for event in triggers:
            # Assign a sanitized name since we need this at many places to please
            # Argo Events sensors. There is a slight possibility of name collision
            # but quite unlikely for us to worry about at this point.
            event["sanitized_name"] = "%s_%s" % (
                event["name"]
                .replace(".", "")
                .replace("-", "")
                .replace("@", "")
                .replace("+", ""),
                to_unicode(base64.b32encode(sha1(to_bytes(event["name"])).digest()))[
                    :4
                ].lower(),
            )
        return triggers, options

    def _compile_workflow_template(self):
        # This method compiles a Metaflow FlowSpec into Argo WorkflowTemplate
        #
        # WorkflowTemplate
        #   |
        #    -- WorkflowSpec
        #         |
        #          -- Array<Template>
        #                     |
        #                      -- DAGTemplate, ContainerTemplate
        #                           |                  |
        #                            -- Array<DAGTask> |
        #                                       |      |
        #                                        -- Template
        #
        # Steps in FlowSpec are represented as DAGTasks.
        # A DAGTask can reference to -
        #     a ContainerTemplate (for linear steps..) or
        #     another DAGTemplate (for nested `foreach`s).
        #
        # While we could have very well inlined container templates inside a DAGTask,
        # unfortunately Argo variable substitution ({{pod.name}}) doesn't work as
        # expected within DAGTasks
        # (https://github.com/argoproj/argo-workflows/issues/7432) and we are forced to
        # generate container templates at the top level (in WorkflowSpec) and maintain
        # references to them within the DAGTask.

        from datetime import datetime, timezone

        annotations = {
            "metaflow/production_token": self.production_token,
            "metaflow/owner": self.username,
            "metaflow/user": "argo-workflows",
            "metaflow/flow_name": self.flow.name,
            "metaflow/deployment_timestamp": str(
                datetime.now(timezone.utc).isoformat()
            ),
        }

        if self._schedule is not None:
            # timezone is an optional field and json dumps on None will result in null
            # hence configuring it to an empty string
            if self._timezone is None:
                self._timezone = ""
            cron_info = {"schedule": self._schedule, "tz": self._timezone}
            annotations.update({"metaflow/cron": json.dumps(cron_info)})

        if self.parameters:
            annotations.update({"metaflow/parameters": json.dumps(self.parameters)})

        if current.get("project_name"):
            annotations.update(
                {
                    "metaflow/project_name": current.project_name,
                    "metaflow/branch_name": current.branch_name,
                    "metaflow/project_flow_name": current.project_flow_name,
                }
            )

        # Some more annotations to populate the Argo UI nicely
        if self.tags:
            annotations.update({"metaflow/tags": json.dumps(self.tags)})
        if self.triggers:
            annotations.update(
                {
                    "metaflow/triggers": json.dumps(
                        [
                            {key: trigger.get(key) for key in ["name", "type"]}
                            for trigger in self.triggers
                        ]
                    )
                }
            )
        if self.notify_on_error:
            annotations.update(
                {
                    "metaflow/notify_on_error": json.dumps(
                        {
                            "slack": bool(self.notify_slack_webhook_url),
                            "pager_duty": bool(self.notify_pager_duty_integration_key),
                        }
                    )
                }
            )
        if self.notify_on_success:
            annotations.update(
                {
                    "metaflow/notify_on_success": json.dumps(
                        {
                            "slack": bool(self.notify_slack_webhook_url),
                            "pager_duty": bool(self.notify_pager_duty_integration_key),
                        }
                    )
                }
            )

        return (
            WorkflowTemplate()
            .metadata(
                # Workflow Template metadata.
                ObjectMeta()
                .name(self.name)
                # Argo currently only supports Workflow-level namespaces. When v3.4.0
                # is released, we should be able to support multi-namespace /
                # multi-cluster scheduling.
                .namespace(KUBERNETES_NAMESPACE)
                .label("app.kubernetes.io/name", "metaflow-flow")
                .label("app.kubernetes.io/part-of", "metaflow")
                .annotations(annotations)
            )
            .spec(
                WorkflowSpec()
                # Set overall workflow timeout.
                .active_deadline_seconds(self.workflow_timeout)
                # TODO: Allow Argo to optionally archive all workflow execution logs
                #       It's disabled for now since it requires all Argo installations
                #       to enable an artifactory repository. If log archival is
                #       enabled in workflow controller, the logs for this workflow will
                #       automatically get archived.
                # .archive_logs()
                # Don't automount service tokens for now - https://github.com/kubernetes/kubernetes/issues/16779#issuecomment-159656641
                # TODO: Service account names are currently set in the templates. We
                #       can specify the default service account name here to reduce
                #       the size of the generated YAML by a tiny bit.
                # .automount_service_account_token()
                # TODO: Support ImagePullSecrets for Argo & Kubernetes
                #       Not strictly needed since a very valid workaround exists
                #       https://kubernetes.io/docs/tasks/configure-pod-container/configure-service-account/#add-imagepullsecrets-to-a-service-account
                # .image_pull_secrets(...)
                # Limit workflow parallelism
                .parallelism(self.max_workers)
                # TODO: Support Prometheus metrics for Argo
                # .metrics(...)
                # TODO: Support PodGC and DisruptionBudgets
                .priority(self.workflow_priority)
                # Set workflow metadata
                .workflow_metadata(
                    Metadata()
                    .label("app.kubernetes.io/name", "metaflow-run")
                    .label("app.kubernetes.io/part-of", "metaflow")
                    .annotations(
                        {**annotations, **{"metaflow/run_id": "argo-{{workflow.name}}"}}
                    )
                    # TODO: Set dynamic labels using labels_from. Ideally, we would
                    #       want to expose run_id as a label. It's easy to add labels,
                    #       but very difficult to remove them - let's err on the
                    #       conservative side and only add labels when we come across
                    #       use-cases for them.
                )
                # Handle parameters
                .arguments(
                    Arguments().parameters(
                        [
                            Parameter(parameter["name"])
                            .value(parameter["value"])
                            .description(parameter.get("description"))
                            # TODO: Better handle IncludeFile in Argo Workflows UI.
                            for parameter in self.parameters.values()
                        ]
                        + [
                            # Introduce non-required parameters for argo events so
                            # that the entire event payload can be accessed within the
                            # run. The parameter name is hashed to ensure that
                            # there won't be any collisions with Metaflow parameters.
                            Parameter(event["sanitized_name"])
                            .value(json.dumps(None))  # None in Argo Workflows world.
                            .description("auto-set by metaflow. safe to ignore.")
                            for event in self.triggers
                        ]
                    )
                )
                # Set common pod metadata.
                .pod_metadata(
                    Metadata()
                    .label("app.kubernetes.io/name", "metaflow-task")
                    .label("app.kubernetes.io/part-of", "metaflow")
                    .annotations(annotations)
                    .labels(self.kubernetes_labels)
                )
                # Set the entrypoint to flow name
                .entrypoint(self.flow.name)
                # OnExit hooks
                .onExit(
                    "capture-error-hook-fn-preflight"
                    if self.enable_error_msg_capture
                    else None
                )
                # Set exit hook handlers if notifications are enabled
                .hooks(
                    {
                        **(
                            {
                                # workflow status maps to Completed
                                "notify-slack-on-success": LifecycleHook()
                                .expression("workflow.status == 'Succeeded'")
                                .template("notify-slack-on-success"),
                            }
                            if self.notify_on_success and self.notify_slack_webhook_url
                            else {}
                        ),
                        **(
                            {
                                # workflow status maps to Completed
                                "notify-pager-duty-on-success": LifecycleHook()
                                .expression("workflow.status == 'Succeeded'")
                                .template("notify-pager-duty-on-success"),
                            }
                            if self.notify_on_success
                            and self.notify_pager_duty_integration_key
                            else {}
                        ),
                        **(
                            {
                                # workflow status maps to Failed or Error
                                "notify-slack-on-failure": LifecycleHook()
                                .expression("workflow.status == 'Failed'")
                                .template("notify-slack-on-error"),
                                "notify-slack-on-error": LifecycleHook()
                                .expression("workflow.status == 'Error'")
                                .template("notify-slack-on-error"),
                            }
                            if self.notify_on_error and self.notify_slack_webhook_url
                            else {}
                        ),
                        **(
                            {
                                # workflow status maps to Failed or Error
                                "notify-pager-duty-on-failure": LifecycleHook()
                                .expression("workflow.status == 'Failed'")
                                .template("notify-pager-duty-on-error"),
                                "notify-pager-duty-on-error": LifecycleHook()
                                .expression("workflow.status == 'Error'")
                                .template("notify-pager-duty-on-error"),
                            }
                            if self.notify_on_error
                            and self.notify_pager_duty_integration_key
                            else {}
                        ),
                        # Warning: terrible hack to workaround a bug in Argo Workflow
                        #          where the hooks listed above do not execute unless
                        #          there is an explicit exit hook. as and when this
                        #          bug is patched, we should remove this effectively
                        #          no-op hook.
                        **(
                            {"exit": LifecycleHook().template("exit-hook-hack")}
                            if self.notify_on_error or self.notify_on_success
                            else {}
                        ),
                    }
                )
                # Top-level DAG template(s)
                .templates(self._dag_templates())
                # Container templates
                .templates(self._container_templates())
                # Exit hook template(s)
                .templates(self._exit_hook_templates())
                # Sidecar templates (Daemon Containers)
                .templates(self._daemon_templates())
            )
        )

    # Visit every node and yield the uber DAGTemplate(s).
    def _dag_templates(self):
        def _visit(
            node,
            exit_node=None,
            templates=None,
            dag_tasks=None,
            parent_foreach=None,
        ):  # Returns Tuple[List[Template], List[DAGTask]]
            """ """
            # Every for-each node results in a separate subDAG and an equivalent
            # DAGTemplate rooted at the child of the for-each node. Each DAGTemplate
            # has a unique name - the top-level DAGTemplate is named as the name of
            # the flow and the subDAG DAGTemplates are named after the (only) descendant
            # of the for-each node.

            # Emit if we have reached the end of the sub workflow
            if dag_tasks is None:
                dag_tasks = []
            if templates is None:
                templates = []
            if exit_node is not None and exit_node is node.name:
                return templates, dag_tasks
            if node.name == "start":
                # Start node has no dependencies.
                dag_task = DAGTask(self._sanitize(node.name)).template(
                    self._sanitize(node.name)
                )
            elif (
                node.is_inside_foreach
                and self.graph[node.in_funcs[0]].type == "foreach"
                and not self.graph[node.in_funcs[0]].parallel_foreach
                # We need to distinguish what is a "regular" foreach (i.e something that doesn't care about to gang semantics)
                # vs what is a "num_parallel" based foreach (i.e. something that follows gang semantics.)
                # A `regular` foreach is basically any arbitrary kind of foreach.
            ):
                # Child of a foreach node needs input-paths as well as split-index
                # This child is the first node of the sub workflow and has no dependency

                parameters = [
                    Parameter("input-paths").value("{{inputs.parameters.input-paths}}"),
                    Parameter("split-index").value("{{inputs.parameters.split-index}}"),
                ]
                dag_task = (
                    DAGTask(self._sanitize(node.name))
                    .template(self._sanitize(node.name))
                    .arguments(Arguments().parameters(parameters))
                )
            elif node.parallel_step:
                # This is the step where the @parallel decorator is defined.
                # Since this DAGTask will call the for the `resource` [based templates]
                # (https://argo-workflows.readthedocs.io/en/stable/walk-through/kubernetes-resources/)
                # we have certain constraints on the way we can pass information inside the Jobset manifest
                # [All templates will have access](https://argo-workflows.readthedocs.io/en/stable/variables/#all-templates)
                # to the `inputs.parameters` so we will pass down ANY/ALL information using the
                # input parameters.
                # We define the usual parameters like input-paths/split-index etc. but we will also
                # define the following:
                # - `workerCount`:  parameter which will be used to determine the number of
                #                   parallel worker jobs
                # - `jobset-name`:  parameter which will be used to determine the name of the jobset.
                #                   This parameter needs to be dynamic so that when we have retries we don't
                #                   end up using the name of the jobset again (if we do, it will crash since k8s wont allow duplicated job names)
                # - `retryCount`:   parameter which will be used to determine the number of retries
                #                   This parameter will *only* be available within the container templates like we
                #                   have it for all other DAGTasks and NOT for custom kubernetes resource templates.
                #                   So as a work-around, we will set it as the `retryCount` parameter instead of
                #                   setting it as a {{ retries }} in the CLI code. Once set as a input parameter,
                #                   we can use it in the Jobset Manifest templates as `{{inputs.parameters.retryCount}}`
                # - `task-id-entropy`: This is a parameter which will help derive task-ids and jobset names. This parameter
                #                   contains the relevant amount of entropy to ensure that task-ids and jobset names
                #                   are uniquish. We will also use this in the join task to construct the task-ids of
                #                   all parallel tasks since the task-ids for parallel task are minted formulaically.
                parameters = [
                    Parameter("input-paths").value("{{inputs.parameters.input-paths}}"),
                    Parameter("num-parallel").value(
                        "{{inputs.parameters.num-parallel}}"
                    ),
                    Parameter("split-index").value("{{inputs.parameters.split-index}}"),
                    Parameter("task-id-entropy").value(
                        "{{inputs.parameters.task-id-entropy}}"
                    ),
                    # we cant just use hyphens with sprig.
                    # https://github.com/argoproj/argo-workflows/issues/10567#issuecomment-1452410948
                    Parameter("workerCount").value(
                        "{{=sprig.int(sprig.sub(sprig.int(inputs.parameters['num-parallel']),1))}}"
                    ),
                ]
                if any(d.name == "retry" for d in node.decorators):
                    parameters.extend(
                        [
                            Parameter("retryCount").value("{{retries}}"),
                            # The job-setname needs to be unique for each retry
                            # and we cannot use the `generateName` field in the
                            # Jobset Manifest since we need to construct the subdomain
                            # and control pod domain name pre-hand. So we will use
                            # the retry count to ensure that the jobset name is unique
                            Parameter("jobset-name").value(
                                "js-{{inputs.parameters.task-id-entropy}}{{retries}}",
                            ),
                        ]
                    )
                else:
                    parameters.extend(
                        [
                            Parameter("jobset-name").value(
                                "js-{{inputs.parameters.task-id-entropy}}",
                            )
                        ]
                    )

                dag_task = (
                    DAGTask(self._sanitize(node.name))
                    .template(self._sanitize(node.name))
                    .arguments(Arguments().parameters(parameters))
                )
            else:
                # Every other node needs only input-paths
                parameters = [
                    Parameter("input-paths").value(
                        compress_list(
                            [
                                "argo-{{workflow.name}}/%s/{{tasks.%s.outputs.parameters.task-id}}"
                                % (n, self._sanitize(n))
                                for n in node.in_funcs
                            ],
                            # NOTE: We set zlibmin to infinite because zlib compression for the Argo input-paths breaks template value substitution.
                            zlibmin=inf,
                        )
                    )
                ]
                # NOTE: Due to limitations with Argo Workflows Parameter size we
                #       can not pass arbitrarily large lists of task id's to join tasks.
                #       Instead we ensure that task id's for foreach tasks can be
                #       deduced deterministically and pass the relevant information to
                #       the join task.
                #
                #       We need to add the split-index and root-input-path for the last
                #       step in any foreach scope and use these to generate the task id,
                #       as the join step uses the root and the cardinality of the
                #       foreach scope to generate the required id's.
                if (
                    node.is_inside_foreach
                    and self.graph[node.out_funcs[0]].type == "join"
                ):
                    if any(
                        self.graph[parent].matching_join
                        == self.graph[node.out_funcs[0]].name
                        and self.graph[parent].type == "foreach"
                        for parent in self.graph[node.out_funcs[0]].split_parents
                    ):
                        parameters.extend(
                            [
                                Parameter("split-index").value(
                                    "{{inputs.parameters.split-index}}"
                                ),
                                Parameter("root-input-path").value(
                                    "{{inputs.parameters.input-paths}}"
                                ),
                            ]
                        )

                dag_task = (
                    DAGTask(self._sanitize(node.name))
                    .dependencies(
                        [self._sanitize(in_func) for in_func in node.in_funcs]
                    )
                    .template(self._sanitize(node.name))
                    .arguments(Arguments().parameters(parameters))
                )

            dag_tasks.append(dag_task)
            # End the workflow if we have reached the end of the flow
            if node.type == "end":
                return [
                    Template(self.flow.name).dag(
                        DAGTemplate().fail_fast().tasks(dag_tasks)
                    )
                ] + templates, dag_tasks
            # For split nodes traverse all the children
            if node.type == "split":
                for n in node.out_funcs:
                    _visit(
                        self.graph[n],
                        node.matching_join,
                        templates,
                        dag_tasks,
                        parent_foreach,
                    )
                return _visit(
                    self.graph[node.matching_join],
                    exit_node,
                    templates,
                    dag_tasks,
                    parent_foreach,
                )
            # For foreach nodes generate a new sub DAGTemplate
            # We do this for "regular" foreaches (ie. `self.next(self.a, foreach=)`)
            elif node.type == "foreach":
                foreach_template_name = self._sanitize(
                    "%s-foreach-%s"
                    % (
                        node.name,
                        "parallel" if node.parallel_foreach else node.foreach_param,
                        # Since foreach's are derived based on `self.next(self.a, foreach="<varname>")`
                        # vs @parallel foreach are done based on `self.next(self.a, num_parallel="<some-number>")`,
                        # we need to ensure that `foreach_template_name` suffix is appropriately set based on the kind
                        # of foreach.
                    )
                )

                # There are two separate "DAGTask"s created for the foreach node.
                # - The first one is a "jump-off" DAGTask where we propagate the
                # input-paths and split-index. This thing doesn't create
                # any actual containers and it responsible for only propagating
                # the parameters.
                # - The DAGTask that follows first DAGTask is the one
                # that uses the ContainerTemplate. This DAGTask is named the same
                # thing as the foreach node. We will leverage a similar pattern for the
                # @parallel tasks.
                #
                foreach_task = (
                    DAGTask(foreach_template_name)
                    .dependencies([self._sanitize(node.name)])
                    .template(foreach_template_name)
                    .arguments(
                        Arguments().parameters(
                            [
                                Parameter("input-paths").value(
                                    "argo-{{workflow.name}}/%s/{{tasks.%s.outputs.parameters.task-id}}"
                                    % (node.name, self._sanitize(node.name))
                                ),
                                Parameter("split-index").value("{{item}}"),
                            ]
                            + (
                                [
                                    Parameter("root-input-path").value(
                                        "argo-{{workflow.name}}/%s/{{tasks.%s.outputs.parameters.task-id}}"
                                        % (node.name, self._sanitize(node.name))
                                    ),
                                ]
                                if parent_foreach
                                else []
                            )
                            + (
                                # Disabiguate parameters for a regular `foreach` vs a `@parallel` foreach
                                [
                                    Parameter("num-parallel").value(
                                        "{{tasks.%s.outputs.parameters.num-parallel}}"
                                        % self._sanitize(node.name)
                                    ),
                                    Parameter("task-id-entropy").value(
                                        "{{tasks.%s.outputs.parameters.task-id-entropy}}"
                                        % self._sanitize(node.name)
                                    ),
                                ]
                                if node.parallel_foreach
                                else []
                            )
                        )
                    )
                    .with_param(
                        # For @parallel workloads `num-splits` will be explicitly set to one so that
                        # we can piggyback on the current mechanism with which we leverage argo.
                        "{{tasks.%s.outputs.parameters.num-splits}}"
                        % self._sanitize(node.name)
                    )
                )
                dag_tasks.append(foreach_task)
                templates, dag_tasks_1 = _visit(
                    self.graph[node.out_funcs[0]],
                    node.matching_join,
                    templates,
                    [],
                    node.name,
                )

                # How do foreach's work on Argo:
                # Lets say you have the following dag: (start[sets `foreach="x"`]) --> (task-a [actual foreach]) --> (join) --> (end)
                # With argo we will :
                # (start [sets num-splits]) --> (task-a-foreach-(0,0) [dummy task]) --> (task-a) --> (join) --> (end)
                # The (task-a-foreach-(0,0) [dummy task]) propagates the values of the `split-index` and the input paths.
                # to the actual foreach task.
                templates.append(
                    Template(foreach_template_name)
                    .inputs(
                        Inputs().parameters(
                            [Parameter("input-paths"), Parameter("split-index")]
                            + ([Parameter("root-input-path")] if parent_foreach else [])
                            + (
                                [
                                    Parameter("num-parallel"),
                                    Parameter("task-id-entropy"),
                                    # Parameter("workerCount")
                                ]
                                if node.parallel_foreach
                                else []
                            )
                        )
                    )
                    .outputs(
                        Outputs().parameters(
                            [
                                # non @parallel tasks set task-ids as outputs
                                Parameter("task-id").valueFrom(
                                    {
                                        "parameter": "{{tasks.%s.outputs.parameters.task-id}}"
                                        % self._sanitize(
                                            self.graph[node.matching_join].in_funcs[0]
                                        )
                                    }
                                )
                            ]
                            if not node.parallel_foreach
                            else [
                                # @parallel tasks set `task-id-entropy` and `num-parallel`
                                # as outputs so task-ids can be derived in the join step.
                                # Both of these values should be propagated from the
                                # jobset labels.
                                Parameter("num-parallel").valueFrom(
                                    {
                                        "parameter": "{{tasks.%s.outputs.parameters.num-parallel}}"
                                        % self._sanitize(
                                            self.graph[node.matching_join].in_funcs[0]
                                        )
                                    }
                                ),
                                Parameter("task-id-entropy").valueFrom(
                                    {
                                        "parameter": "{{tasks.%s.outputs.parameters.task-id-entropy}}"
                                        % self._sanitize(
                                            self.graph[node.matching_join].in_funcs[0]
                                        )
                                    }
                                ),
                            ]
                        )
                    )
                    .dag(DAGTemplate().fail_fast().tasks(dag_tasks_1))
                )

                join_foreach_task = (
                    DAGTask(self._sanitize(self.graph[node.matching_join].name))
                    .template(self._sanitize(self.graph[node.matching_join].name))
                    .dependencies([foreach_template_name])
                    .arguments(
                        Arguments().parameters(
                            (
                                [
                                    Parameter("input-paths").value(
                                        "argo-{{workflow.name}}/%s/{{tasks.%s.outputs.parameters.task-id}}"
                                        % (node.name, self._sanitize(node.name))
                                    ),
                                    Parameter("split-cardinality").value(
                                        "{{tasks.%s.outputs.parameters.split-cardinality}}"
                                        % self._sanitize(node.name)
                                    ),
                                ]
                                if not node.parallel_foreach
                                else [
                                    Parameter("num-parallel").value(
                                        "{{tasks.%s.outputs.parameters.num-parallel}}"
                                        % self._sanitize(node.name)
                                    ),
                                    Parameter("task-id-entropy").value(
                                        "{{tasks.%s.outputs.parameters.task-id-entropy}}"
                                        % self._sanitize(node.name)
                                    ),
                                ]
                            )
                            + (
                                [
                                    Parameter("split-index").value(
                                        # TODO : Pass down these parameters to the jobset stuff.
                                        "{{inputs.parameters.split-index}}"
                                    ),
                                    Parameter("root-input-path").value(
                                        "{{inputs.parameters.input-paths}}"
                                    ),
                                ]
                                if parent_foreach
                                else []
                            )
                        )
                    )
                )
                dag_tasks.append(join_foreach_task)
                return _visit(
                    self.graph[self.graph[node.matching_join].out_funcs[0]],
                    exit_node,
                    templates,
                    dag_tasks,
                    parent_foreach,
                )
            # For linear nodes continue traversing to the next node
            if node.type in ("linear", "join", "start"):
                return _visit(
                    self.graph[node.out_funcs[0]],
                    exit_node,
                    templates,
                    dag_tasks,
                    parent_foreach,
                )
            else:
                raise ArgoWorkflowsException(
                    "Node type *%s* for step *%s* is not currently supported by "
                    "Argo Workflows." % (node.type, node.name)
                )

        # Generate daemon tasks
        daemon_tasks = [
            DAGTask("%s-task" % daemon_template.name).template(daemon_template.name)
            for daemon_template in self._daemon_templates()
        ]

        templates, _ = _visit(node=self.graph["start"], dag_tasks=daemon_tasks)
        return templates

    # Visit every node and yield ContainerTemplates.
    def _container_templates(self):
        try:
            # Kubernetes is a soft dependency for generating Argo objects.
            # We can very well remove this dependency for Argo with the downside of
            # adding a bunch more json bloat classes (looking at you... V1Container)
            from kubernetes import client as kubernetes_sdk
        except (NameError, ImportError):
            raise MetaflowException(
                "Could not import Python package 'kubernetes'. Install kubernetes "
                "sdk (https://pypi.org/project/kubernetes/) first."
            )
        for node in self.graph:
            # Resolve entry point for pod container.
            script_name = os.path.basename(sys.argv[0])
            executable = self.environment.executable(node.name)
            # TODO: Support R someday. Quite a few people will be happy.
            entrypoint = [executable, script_name]

            # The values with curly braces '{{}}' are made available by Argo
            # Workflows. Unfortunately, there are a few bugs in Argo which prevent
            # us from accessing these values as liberally as we would like to - e.g,
            # within inline templates - so we are forced to generate container templates
            run_id = "argo-{{workflow.name}}"

            # Unfortunately, we don't have any easy access to unique ids that remain
            # stable across task attempts through Argo Workflows. So, we are forced to
            # stitch them together ourselves. The task ids are a function of step name,
            # split index and the parent task id (available from input path name).
            # Ideally, we would like these task ids to be the same as node name
            # (modulo retry suffix) on Argo Workflows but that doesn't seem feasible
            # right now.

            task_idx = ""
            input_paths = ""
            root_input = None
            # export input_paths as it is used multiple times in the container script
            # and we do not want to repeat the values.
            input_paths_expr = "export INPUT_PATHS=''"
            # If node is not a start step or a @parallel join then we will set the input paths.
            # To set the input-paths as a parameter, we need to ensure that the node
            # is not (a start node or a parallel join node). Start nodes will have no
            # input paths and parallel join will derive input paths based on a
            # formulaic approach using `num-parallel` and `task-id-entropy`.
            if not (
                node.name == "start"
                or (node.type == "join" and self.graph[node.in_funcs[0]].parallel_step)
            ):
                # For parallel joins we don't pass the INPUT_PATHS but are dynamically constructed.
                # So we don't need to set the input paths.
                input_paths_expr = (
                    "export INPUT_PATHS={{inputs.parameters.input-paths}}"
                )
                input_paths = "$(echo $INPUT_PATHS)"
            if any(self.graph[n].type == "foreach" for n in node.in_funcs):
                task_idx = "{{inputs.parameters.split-index}}"
            if node.is_inside_foreach and self.graph[node.out_funcs[0]].type == "join":
                if any(
                    self.graph[parent].matching_join
                    == self.graph[node.out_funcs[0]].name
                    for parent in self.graph[node.out_funcs[0]].split_parents
                    if self.graph[parent].type == "foreach"
                ) and any(not self.graph[f].type == "foreach" for f in node.in_funcs):
                    # we need to propagate the split-index and root-input-path info for
                    # the last step inside a foreach for correctly joining nested
                    # foreaches
                    task_idx = "{{inputs.parameters.split-index}}"
                    root_input = "{{inputs.parameters.root-input-path}}"

            # Task string to be hashed into an ID
            task_str = "-".join(
                [
                    node.name,
                    "{{workflow.creationTimestamp}}",
                    root_input or input_paths,
                    task_idx,
                ]
            )
            if node.parallel_step:
                task_str = "-".join(
                    [
                        "$TASK_ID_PREFIX",
                        "{{inputs.parameters.task-id-entropy}}",
                        "$TASK_ID_SUFFIX",
                    ]
                )
            else:
                # Generated task_ids need to be non-numeric - see register_task_id in
                # service.py. We do so by prefixing `t-`
                _task_id_base = (
                    "$(echo %s | md5sum | cut -d ' ' -f 1 | tail -c 9)" % task_str
                )
                task_str = "(t-%s)" % _task_id_base

            task_id_expr = "export METAFLOW_TASK_ID=" "%s" % task_str
            task_id = "$METAFLOW_TASK_ID"

            # Resolve retry strategy.
            max_user_code_retries = 0
            max_error_retries = 0
            minutes_between_retries = "2"
            for decorator in node.decorators:
                if decorator.name == "retry":
                    minutes_between_retries = decorator.attributes.get(
                        "minutes_between_retries", minutes_between_retries
                    )
                user_code_retries, error_retries = decorator.step_task_retry_count()
                max_user_code_retries = max(max_user_code_retries, user_code_retries)
                max_error_retries = max(max_error_retries, error_retries)

            user_code_retries = max_user_code_retries
            total_retries = max_user_code_retries + max_error_retries
            # {{retries}} is only available if retryStrategy is specified
            # For custom kubernetes manifests, we will pass the retryCount as a parameter
            # and use that in the manifest.
            retry_count = (
                (
                    "{{retries}}"
                    if not node.parallel_step
                    else "{{inputs.parameters.retryCount}}"
                )
                if total_retries
                else 0
            )

            minutes_between_retries = int(minutes_between_retries)

            # Configure log capture.
            mflog_expr = export_mflog_env_vars(
                datastore_type=self.flow_datastore.TYPE,
                stdout_path="$PWD/.logs/mflog_stdout",
                stderr_path="$PWD/.logs/mflog_stderr",
                flow_name=self.flow.name,
                run_id=run_id,
                step_name=node.name,
                task_id=task_id,
                retry_count=retry_count,
            )

            init_cmds = " && ".join(
                [
                    # For supporting sandboxes, ensure that a custom script is executed
                    # before anything else is executed. The script is passed in as an
                    # env var.
                    '${METAFLOW_INIT_SCRIPT:+eval \\"${METAFLOW_INIT_SCRIPT}\\"}',
                    "mkdir -p $PWD/.logs",
                    input_paths_expr,
                    task_id_expr,
                    mflog_expr,
                ]
                + self.environment.get_package_commands(
                    self.code_package_url, self.flow_datastore.TYPE
                )
            )
            step_cmds = self.environment.bootstrap_commands(
                node.name, self.flow_datastore.TYPE
            )

            top_opts_dict = {
                "with": [
                    decorator.make_decorator_spec()
                    for decorator in node.decorators
                    if not decorator.statically_defined
                ]
            }
            # FlowDecorators can define their own top-level options. They are
            # responsible for adding their own top-level options and values through
            # the get_top_level_options() hook. See similar logic in runtime.py.
            for deco in flow_decorators(self.flow):
                top_opts_dict.update(deco.get_top_level_options())

            top_level = list(dict_to_cli_options(top_opts_dict)) + [
                "--quiet",
                "--metadata=%s" % self.metadata.TYPE,
                "--environment=%s" % self.environment.TYPE,
                "--datastore=%s" % self.flow_datastore.TYPE,
                "--datastore-root=%s" % self.flow_datastore.datastore_root,
                "--event-logger=%s" % self.event_logger.TYPE,
                "--monitor=%s" % self.monitor.TYPE,
                "--no-pylint",
                "--with=argo_workflows_internal:auto-emit-argo-events=%i"
                % self.auto_emit_argo_events,
            ]

            if node.name == "start":
                # Execute `init` before any step of the workflow executes
                task_id_params = "%s-params" % task_id
                init = (
                    entrypoint
                    + top_level
                    + [
                        "init",
                        "--run-id %s" % run_id,
                        "--task-id %s" % task_id_params,
                    ]
                    + [
                        # Parameter names can be hyphenated, hence we use
                        # {{foo.bar['param_name']}}.
                        # https://argoproj.github.io/argo-events/tutorials/02-parameterization/
                        # http://masterminds.github.io/sprig/strings.html
                        "--%s={{workflow.parameters.%s}}"
                        % (parameter["name"], parameter["name"])
                        for parameter in self.parameters.values()
                    ]
                )
                if self.tags:
                    init.extend("--tag %s" % tag for tag in self.tags)
                # if the start step gets retried, we must be careful
                # not to regenerate multiple parameters tasks. Hence,
                # we check first if _parameters exists already.
                exists = entrypoint + [
                    "dump",
                    "--max-value-size=0",
                    "%s/_parameters/%s" % (run_id, task_id_params),
                ]
                step_cmds.extend(
                    [
                        "if ! %s >/dev/null 2>/dev/null; then %s; fi"
                        % (" ".join(exists), " ".join(init))
                    ]
                )
                input_paths = "%s/_parameters/%s" % (run_id, task_id_params)
            elif (
                node.type == "join"
                and self.graph[node.split_parents[-1]].type == "foreach"
            ):
                # Set aggregated input-paths for a for-each join
                foreach_step = next(
                    n for n in node.in_funcs if self.graph[n].is_inside_foreach
                )
                if not self.graph[node.split_parents[-1]].parallel_foreach:
                    input_paths = (
                        "$(python -m metaflow.plugins.argo.generate_input_paths %s {{workflow.creationTimestamp}} %s {{inputs.parameters.split-cardinality}})"
                        % (
                            foreach_step,
                            input_paths,
                        )
                    )
                else:
                    # Handle @parallel where output from volume mount isn't accessible
                    input_paths = (
                        "$(python -m metaflow.plugins.argo.jobset_input_paths %s %s {{inputs.parameters.task-id-entropy}} {{inputs.parameters.num-parallel}})"
                        % (
                            run_id,
                            foreach_step,
                        )
                    )
            step = [
                "step",
                node.name,
                "--run-id %s" % run_id,
                "--task-id %s" % task_id,
                "--retry-count %s" % retry_count,
                "--max-user-code-retries %d" % user_code_retries,
                "--input-paths %s" % input_paths,
            ]
            if node.parallel_step:
                step.append(
                    "--split-index ${MF_CONTROL_INDEX:-$((MF_WORKER_REPLICA_INDEX + 1))}"
                )
                # This is needed for setting the value of the UBF context in the CLI.
                step.append("--ubf-context $UBF_CONTEXT")

            elif any(self.graph[n].type == "foreach" for n in node.in_funcs):
                # Pass split-index to a foreach task
                step.append("--split-index {{inputs.parameters.split-index}}")
            if self.tags:
                step.extend("--tag %s" % tag for tag in self.tags)
            if self.namespace is not None:
                step.append("--namespace=%s" % self.namespace)

            step_cmds.extend([" ".join(entrypoint + top_level + step)])

            cmd_str = "%s; c=$?; %s; exit $c" % (
                " && ".join([init_cmds, bash_capture_logs(" && ".join(step_cmds))]),
                BASH_SAVE_LOGS,
            )
            cmds = shlex.split('bash -c "%s"' % cmd_str)

            # Resolve resource requirements.
            resources = dict(
                [deco for deco in node.decorators if deco.name == "kubernetes"][
                    0
                ].attributes
            )

            if (
                resources["namespace"]
                and resources["namespace"] != KUBERNETES_NAMESPACE
            ):
                raise ArgoWorkflowsException(
                    "Multi-namespace Kubernetes execution of flows in Argo Workflows "
                    "is not currently supported. \nStep *%s* is trying to override "
                    "the default Kubernetes namespace *%s*."
                    % (node.name, KUBERNETES_NAMESPACE)
                )

            run_time_limit = [
                deco for deco in node.decorators if deco.name == "kubernetes"
            ][0].run_time_limit

            # Resolve @environment decorator. We set three classes of environment
            # variables -
            #   (1) User-specified environment variables through @environment
            #   (2) Metaflow runtime specific environment variables
            #   (3) @kubernetes, @argo_workflows_internal bookkeeping environment
            #       variables
            env = dict(
                [deco for deco in node.decorators if deco.name == "environment"][
                    0
                ].attributes["vars"]
            )

            # Temporary passing of *some* environment variables. Do not rely on this
            # mechanism as it will be removed in the near future
            env.update(
                {
                    k: v
                    for k, v in config_values()
                    if k.startswith("METAFLOW_CONDA_")
                    or k.startswith("METAFLOW_DEBUG_")
                }
            )

            env.update(
                {
                    **{
                        # These values are needed by Metaflow to set it's internal
                        # state appropriately.
                        "METAFLOW_CODE_URL": self.code_package_url,
                        "METAFLOW_CODE_SHA": self.code_package_sha,
                        "METAFLOW_CODE_DS": self.flow_datastore.TYPE,
                        "METAFLOW_SERVICE_URL": SERVICE_INTERNAL_URL,
                        "METAFLOW_SERVICE_HEADERS": json.dumps(SERVICE_HEADERS),
                        "METAFLOW_USER": "argo-workflows",
                        "METAFLOW_DATASTORE_SYSROOT_S3": DATASTORE_SYSROOT_S3,
                        "METAFLOW_DATATOOLS_S3ROOT": DATATOOLS_S3ROOT,
                        "METAFLOW_DEFAULT_DATASTORE": self.flow_datastore.TYPE,
                        "METAFLOW_DEFAULT_METADATA": DEFAULT_METADATA,
                        "METAFLOW_CARD_S3ROOT": CARD_S3ROOT,
                        "METAFLOW_KUBERNETES_WORKLOAD": 1,
                        "METAFLOW_KUBERNETES_FETCH_EC2_METADATA": KUBERNETES_FETCH_EC2_METADATA,
                        "METAFLOW_RUNTIME_ENVIRONMENT": "kubernetes",
                        "METAFLOW_OWNER": self.username,
                    },
                    **{
                        # Configuration for Argo Events. Keep these in sync with the
                        # environment variables for @kubernetes decorator.
                        "METAFLOW_ARGO_EVENTS_EVENT": ARGO_EVENTS_EVENT,
                        "METAFLOW_ARGO_EVENTS_EVENT_BUS": ARGO_EVENTS_EVENT_BUS,
                        "METAFLOW_ARGO_EVENTS_EVENT_SOURCE": ARGO_EVENTS_EVENT_SOURCE,
                        "METAFLOW_ARGO_EVENTS_SERVICE_ACCOUNT": ARGO_EVENTS_SERVICE_ACCOUNT,
                        "METAFLOW_ARGO_EVENTS_WEBHOOK_URL": ARGO_EVENTS_INTERNAL_WEBHOOK_URL,
                        "METAFLOW_ARGO_EVENTS_WEBHOOK_AUTH": ARGO_EVENTS_WEBHOOK_AUTH,
                    },
                    **{
                        # Some optional values for bookkeeping
                        "METAFLOW_FLOW_NAME": self.flow.name,
                        "METAFLOW_STEP_NAME": node.name,
                        "METAFLOW_RUN_ID": run_id,
                        # "METAFLOW_TASK_ID": task_id,
                        "METAFLOW_RETRY_COUNT": retry_count,
                        "METAFLOW_PRODUCTION_TOKEN": self.production_token,
                        "ARGO_WORKFLOW_TEMPLATE": self.name,
                        "ARGO_WORKFLOW_NAME": "{{workflow.name}}",
                        "ARGO_WORKFLOW_NAMESPACE": KUBERNETES_NAMESPACE,
                    },
                    **self.metadata.get_runtime_environment("argo-workflows"),
                }
            )
            # add METAFLOW_S3_ENDPOINT_URL
            env["METAFLOW_S3_ENDPOINT_URL"] = S3_ENDPOINT_URL

            # support Metaflow sandboxes
            env["METAFLOW_INIT_SCRIPT"] = KUBERNETES_SANDBOX_INIT_SCRIPT

            # support for @secret
            env["METAFLOW_DEFAULT_SECRETS_BACKEND_TYPE"] = DEFAULT_SECRETS_BACKEND_TYPE
            env[
                "METAFLOW_AWS_SECRETS_MANAGER_DEFAULT_REGION"
            ] = AWS_SECRETS_MANAGER_DEFAULT_REGION
            env["METAFLOW_GCP_SECRET_MANAGER_PREFIX"] = GCP_SECRET_MANAGER_PREFIX
            env["METAFLOW_AZURE_KEY_VAULT_PREFIX"] = AZURE_KEY_VAULT_PREFIX

            # support for Azure
            env[
                "METAFLOW_AZURE_STORAGE_BLOB_SERVICE_ENDPOINT"
            ] = AZURE_STORAGE_BLOB_SERVICE_ENDPOINT
            env["METAFLOW_DATASTORE_SYSROOT_AZURE"] = DATASTORE_SYSROOT_AZURE
            env["METAFLOW_CARD_AZUREROOT"] = CARD_AZUREROOT

            # support for GCP
            env["METAFLOW_DATASTORE_SYSROOT_GS"] = DATASTORE_SYSROOT_GS
            env["METAFLOW_CARD_GSROOT"] = CARD_GSROOT

            # Map Argo Events payload (if any) to environment variables
            if self.triggers:
                for event in self.triggers:
                    env[
                        "METAFLOW_ARGO_EVENT_PAYLOAD_%s_%s"
                        % (event["type"], event["sanitized_name"])
                    ] = ("{{workflow.parameters.%s}}" % event["sanitized_name"])

            # Map S3 upload headers to environment variables
            if S3_SERVER_SIDE_ENCRYPTION is not None:
                env["METAFLOW_S3_SERVER_SIDE_ENCRYPTION"] = S3_SERVER_SIDE_ENCRYPTION

            metaflow_version = self.environment.get_environment_info()
            metaflow_version["flow_name"] = self.graph.name
            metaflow_version["production_token"] = self.production_token
            env["METAFLOW_VERSION"] = json.dumps(metaflow_version)

            # Set the template inputs and outputs for passing state. Very simply,
            # the container template takes in input-paths as input and outputs
            # the task-id (which feeds in as input-paths to the subsequent task).
            # In addition to that, if the parent of the node under consideration
            # is a for-each node, then we take the split-index as an additional
            # input. Analogously, if the node under consideration is a foreach
            # node, then we emit split cardinality as an extra output. I would like
            # to thank the designers of Argo Workflows for making this so
            # straightforward! Things become a bit more complicated to support very
            # wide foreaches where we have to resort to passing a root-input-path
            # so that we can compute the task ids for each parent task of a for-each
            # join task deterministically inside the join task without resorting to
            # passing a rather long list of (albiet compressed)
            inputs = []
            # To set the input-paths as a parameter, we need to ensure that the node
            # is not (a start node or a parallel join node). Start nodes will have no
            # input paths and parallel join will derive input paths based on a
            # formulaic approach.
            if not (
                node.name == "start"
                or (node.type == "join" and self.graph[node.in_funcs[0]].parallel_step)
            ):
                inputs.append(Parameter("input-paths"))
            if any(self.graph[n].type == "foreach" for n in node.in_funcs):
                # Fetch split-index from parent
                inputs.append(Parameter("split-index"))

            if (
                node.type == "join"
                and self.graph[node.split_parents[-1]].type == "foreach"
            ):
                # @parallel join tasks require `num-parallel` and `task-id-entropy`
                # to construct the input paths, so we pass them down as input parameters.
                if self.graph[node.split_parents[-1]].parallel_foreach:
                    inputs.extend(
                        [Parameter("num-parallel"), Parameter("task-id-entropy")]
                    )
                else:
                    # append this only for joins of foreaches, not static splits
                    inputs.append(Parameter("split-cardinality"))
            # check if the node is a @parallel node.
            elif node.parallel_step:
                inputs.extend(
                    [
                        Parameter("num-parallel"),
                        Parameter("task-id-entropy"),
                        Parameter("jobset-name"),
                        Parameter("workerCount"),
                    ]
                )
                if any(d.name == "retry" for d in node.decorators):
                    inputs.append(Parameter("retryCount"))

            if node.is_inside_foreach and self.graph[node.out_funcs[0]].type == "join":
                if any(
                    self.graph[parent].matching_join
                    == self.graph[node.out_funcs[0]].name
                    for parent in self.graph[node.out_funcs[0]].split_parents
                    if self.graph[parent].type == "foreach"
                ) and any(not self.graph[f].type == "foreach" for f in node.in_funcs):
                    # we need to propagate the split-index and root-input-path info for
                    # the last step inside a foreach for correctly joining nested
                    # foreaches
                    if not any(self.graph[n].type == "foreach" for n in node.in_funcs):
                        # Don't add duplicate split index parameters.
                        inputs.append(Parameter("split-index"))
                    inputs.append(Parameter("root-input-path"))

            outputs = []
            # @parallel steps will not have a task-id as an output parameter since task-ids
            # are derived at runtime.
            if not (node.name == "end" or node.parallel_step):
                outputs = [Parameter("task-id").valueFrom({"path": "/mnt/out/task_id"})]
            if node.type == "foreach":
                # Emit split cardinality from foreach task
                outputs.append(
                    Parameter("num-splits").valueFrom({"path": "/mnt/out/splits"})
                )
                outputs.append(
                    Parameter("split-cardinality").valueFrom(
                        {"path": "/mnt/out/split_cardinality"}
                    )
                )

            if node.parallel_foreach:
                outputs.extend(
                    [
                        Parameter("num-parallel").valueFrom(
                            {"path": "/mnt/out/num_parallel"}
                        ),
                        Parameter("task-id-entropy").valueFrom(
                            {"path": "/mnt/out/task_id_entropy"}
                        ),
                    ]
                )
            # Outputs should be defined over here and not in the _dag_template for @parallel.

            # It makes no sense to set env vars to None (shows up as "None" string)
            # Also we skip some env vars (e.g. in case we want to pull them from KUBERNETES_SECRETS)
            env = {
                k: v
                for k, v in env.items()
                if v is not None
                and k not in set(ARGO_WORKFLOWS_ENV_VARS_TO_SKIP.split(","))
            }

            # Tmpfs variables
            use_tmpfs = resources["use_tmpfs"]
            tmpfs_size = resources["tmpfs_size"]
            tmpfs_path = resources["tmpfs_path"]
            tmpfs_tempdir = resources["tmpfs_tempdir"]
            # Set shared_memory to 0 if it isn't specified. This results
            # in Kubernetes using it's default value when the pod is created.
            shared_memory = resources.get("shared_memory", 0)
            port = resources.get("port", None)
            if port:
                port = int(port)

            tmpfs_enabled = use_tmpfs or (tmpfs_size and not use_tmpfs)

            if tmpfs_enabled and tmpfs_tempdir:
                env["METAFLOW_TEMPDIR"] = tmpfs_path

            # Create a ContainerTemplate for this node. Ideally, we would have
            # liked to inline this ContainerTemplate and avoid scanning the workflow
            # twice, but due to issues with variable substitution, we will have to
            # live with this routine.
            if node.parallel_step:
                # Explicitly add the task-id-hint label. This is important because this label
                # is returned as an Output parameter of this step and is used subsequently as an
                # an input in the join step.
                kubernetes_labels = self.kubernetes_labels.copy()
                jobset_name = "{{inputs.parameters.jobset-name}}"
                kubernetes_labels[
                    "task_id_entropy"
                ] = "{{inputs.parameters.task-id-entropy}}"
                kubernetes_labels["num_parallel"] = "{{inputs.parameters.num-parallel}}"
                jobset = KubernetesArgoJobSet(
                    kubernetes_sdk=kubernetes_sdk,
                    name=jobset_name,
                    flow_name=self.flow.name,
                    run_id=run_id,
                    step_name=self._sanitize(node.name),
                    task_id=task_id,
                    attempt=retry_count,
                    user=self.username,
                    subdomain=jobset_name,
                    command=cmds,
                    namespace=resources["namespace"],
                    image=resources["image"],
                    image_pull_policy=resources["image_pull_policy"],
                    service_account=resources["service_account"],
                    secrets=(
                        [
                            k
                            for k in (
                                list(
                                    []
                                    if not resources.get("secrets")
                                    else (
                                        [resources.get("secrets")]
                                        if isinstance(resources.get("secrets"), str)
                                        else resources.get("secrets")
                                    )
                                )
                                + KUBERNETES_SECRETS.split(",")
                                + ARGO_WORKFLOWS_KUBERNETES_SECRETS.split(",")
                            )
                            if k
                        ]
                    ),
                    node_selector=resources.get("node_selector"),
                    cpu=str(resources["cpu"]),
                    memory=str(resources["memory"]),
                    disk=str(resources["disk"]),
                    gpu=resources["gpu"],
                    gpu_vendor=str(resources["gpu_vendor"]),
                    tolerations=resources["tolerations"],
                    use_tmpfs=use_tmpfs,
                    tmpfs_tempdir=tmpfs_tempdir,
                    tmpfs_size=tmpfs_size,
                    tmpfs_path=tmpfs_path,
                    timeout_in_seconds=run_time_limit,
                    persistent_volume_claims=resources["persistent_volume_claims"],
                    shared_memory=shared_memory,
                    port=port,
                )

                for k, v in env.items():
                    jobset.environment_variable(k, v)

                for k, v in kubernetes_labels.items():
                    jobset.label(k, v)

                jobset.environment_variable(
                    "MF_MASTER_ADDR", jobset.jobset_control_addr
                )
                jobset.environment_variable("MF_MASTER_PORT", str(port))
                jobset.environment_variable(
                    "MF_WORLD_SIZE", "{{inputs.parameters.num-parallel}}"
                )
                # for k, v in .items():
                jobset.environment_variables_from_selectors(
                    {
                        "MF_WORKER_REPLICA_INDEX": "metadata.annotations['jobset.sigs.k8s.io/job-index']",
                        "JOBSET_RESTART_ATTEMPT": "metadata.annotations['jobset.sigs.k8s.io/restart-attempt']",
                        "METAFLOW_KUBERNETES_JOBSET_NAME": "metadata.annotations['jobset.sigs.k8s.io/jobset-name']",
                        "METAFLOW_KUBERNETES_POD_NAMESPACE": "metadata.namespace",
                        "METAFLOW_KUBERNETES_POD_NAME": "metadata.name",
                        "METAFLOW_KUBERNETES_POD_ID": "metadata.uid",
                        "METAFLOW_KUBERNETES_SERVICE_ACCOUNT_NAME": "spec.serviceAccountName",
                        "METAFLOW_KUBERNETES_NODE_IP": "status.hostIP",
                        "TASK_ID_SUFFIX": "metadata.annotations['jobset.sigs.k8s.io/job-index']",
                    }
                )
                annotations = {
                    # setting annotations explicitly as they wont be
                    # passed down from WorkflowTemplate level
                    "metaflow/step_name": node.name,
                    "metaflow/attempt": str(retry_count),
                    "metaflow/run_id": run_id,
                    "metaflow/production_token": self.production_token,
                    "metaflow/owner": self.username,
                    "metaflow/user": "argo-workflows",
                    "metaflow/flow_name": self.flow.name,
                }
                if current.get("project_name"):
                    annotations.update(
                        {
                            "metaflow/project_name": current.project_name,
                            "metaflow/branch_name": current.branch_name,
                            "metaflow/project_flow_name": current.project_flow_name,
                        }
                    )
                for k, v in annotations.items():
                    jobset.annotation(k, v)

                jobset.control.replicas(1)
                jobset.worker.replicas("{{=asInt(inputs.parameters.workerCount)}}")
                jobset.control.environment_variable("UBF_CONTEXT", UBF_CONTROL)
                jobset.worker.environment_variable("UBF_CONTEXT", UBF_TASK)
                jobset.control.environment_variable("MF_CONTROL_INDEX", "0")
                # `TASK_ID_PREFIX` needs to explicitly be `control` or `worker`
                # because the join task uses a formulaic approach to infer the task-ids
                jobset.control.environment_variable("TASK_ID_PREFIX", "control")
                jobset.worker.environment_variable("TASK_ID_PREFIX", "worker")

                yield (
                    Template(ArgoWorkflows._sanitize(node.name))
                    .resource(
                        "create",
                        jobset.dump(),
                        "status.terminalState == Completed",
                        "status.terminalState == Failed",
                    )
                    .inputs(Inputs().parameters(inputs))
                    .outputs(
                        Outputs().parameters(
                            [
                                Parameter("task-id-entropy").valueFrom(
                                    {"jsonPath": "{.metadata.labels.task_id_entropy}"}
                                ),
                                Parameter("num-parallel").valueFrom(
                                    {"jsonPath": "{.metadata.labels.num_parallel}"}
                                ),
                            ]
                        )
                    )
                    .retry_strategy(
                        times=total_retries,
                        minutes_between_retries=minutes_between_retries,
                    )
                )
<<<<<<< HEAD
                continue
            yield (
                Template(self._sanitize(node.name))
                # Set @timeout values
                .active_deadline_seconds(run_time_limit)
                # Set service account
                .service_account_name(resources["service_account"])
                # Configure template input
                .inputs(Inputs().parameters(inputs))
                # Configure template output
                .outputs(Outputs().parameters(outputs))
                # Fail fast!
                .fail_fast()
                # Set @retry/@catch values
                .retry_strategy(
                    times=total_retries,
                    minutes_between_retries=minutes_between_retries,
                )
                .metadata(
                    ObjectMeta().annotation("metaflow/step_name", node.name)
                    # Unfortunately, we can't set the task_id since it is generated
                    # inside the pod. However, it can be inferred from the annotation
                    # set by argo-workflows - `workflows.argoproj.io/outputs` - refer
                    # the field 'task-id' in 'parameters'
                    # .annotation("metaflow/task_id", ...)
                    .annotation("metaflow/attempt", retry_count)
                )
                # Set emptyDir volume for state management
                .empty_dir_volume("out")
                # Set tmpfs emptyDir volume if enabled
                .empty_dir_volume(
                    "tmpfs-ephemeral-volume",
                    medium="Memory",
                    size_limit=tmpfs_size if tmpfs_enabled else 0,
                )
                .empty_dir_volume("dhsm", medium="Memory", size_limit=shared_memory)
                .pvc_volumes(resources.get("persistent_volume_claims"))
                # Set node selectors
                .node_selectors(resources.get("node_selector"))
                # Set tolerations
                .tolerations(resources.get("tolerations"))
                # Set container
                .container(
                    # TODO: Unify the logic with kubernetes.py
                    # Important note - Unfortunately, V1Container uses snakecase while
                    # Argo Workflows uses camel. For most of the attributes, both cases
                    # are indistinguishable, but unfortunately, not for all - (
                    # env_from, value_from, etc.) - so we need to handle the conversion
                    # ourselves using to_camelcase. We need to be vigilant about
                    # resources attributes in particular where the keys maybe user
                    # defined.
                    to_camelcase(
                        kubernetes_sdk.V1Container(
                            name=self._sanitize(node.name),
                            command=cmds,
                            termination_message_policy="FallbackToLogsOnError",
                            ports=(
                                [kubernetes_sdk.V1ContainerPort(container_port=port)]
                                if port
                                else None
                            ),
                            env=[
                                kubernetes_sdk.V1EnvVar(name=k, value=str(v))
                                for k, v in env.items()
                            ]
                            # Add environment variables for book-keeping.
                            # https://argoproj.github.io/argo-workflows/fields/#fields_155
                            + [
                                kubernetes_sdk.V1EnvVar(
                                    name=k,
                                    value_from=kubernetes_sdk.V1EnvVarSource(
                                        field_ref=kubernetes_sdk.V1ObjectFieldSelector(
                                            field_path=str(v)
                                        )
                                    ),
                                )
                                for k, v in {
                                    "METAFLOW_KUBERNETES_POD_NAMESPACE": "metadata.namespace",
                                    "METAFLOW_KUBERNETES_POD_NAME": "metadata.name",
                                    "METAFLOW_KUBERNETES_POD_ID": "metadata.uid",
                                    "METAFLOW_KUBERNETES_SERVICE_ACCOUNT_NAME": "spec.serviceAccountName",
                                    "METAFLOW_KUBERNETES_NODE_IP": "status.hostIP",
                                }.items()
                            ],
                            image=resources["image"],
                            image_pull_policy=resources["image_pull_policy"],
                            resources=kubernetes_sdk.V1ResourceRequirements(
                                requests={
                                    "cpu": str(resources["cpu"]),
                                    "memory": "%sM" % str(resources["memory"]),
                                    "ephemeral-storage": "%sM" % str(resources["disk"]),
                                },
                                limits={
                                    "%s.com/gpu".lower()
                                    % resources["gpu_vendor"]: str(resources["gpu"])
                                    for k in [0]
                                    if resources["gpu"] is not None
                                },
                            ),
                            # Configure secrets
                            env_from=[
                                kubernetes_sdk.V1EnvFromSource(
                                    secret_ref=kubernetes_sdk.V1SecretEnvSource(
                                        name=str(k),
                                        # optional=True
                                    )
                                )
                                for k in list(
                                    []
                                    if not resources.get("secrets")
                                    else (
                                        [resources.get("secrets")]
                                        if isinstance(resources.get("secrets"), str)
                                        else resources.get("secrets")
=======
            else:
                yield (
                    Template(self._sanitize(node.name))
                    # Set @timeout values
                    .active_deadline_seconds(run_time_limit)
                    # Set service account
                    .service_account_name(resources["service_account"])
                    # Configure template input
                    .inputs(Inputs().parameters(inputs))
                    # Configure template output
                    .outputs(Outputs().parameters(outputs))
                    # Fail fast!
                    .fail_fast()
                    # Set @retry/@catch values
                    .retry_strategy(
                        times=total_retries,
                        minutes_between_retries=minutes_between_retries,
                    )
                    .metadata(
                        ObjectMeta().annotation("metaflow/step_name", node.name)
                        # Unfortunately, we can't set the task_id since it is generated
                        # inside the pod. However, it can be inferred from the annotation
                        # set by argo-workflows - `workflows.argoproj.io/outputs` - refer
                        # the field 'task-id' in 'parameters'
                        # .annotation("metaflow/task_id", ...)
                        .annotation("metaflow/attempt", retry_count)
                    )
                    # Set emptyDir volume for state management
                    .empty_dir_volume("out")
                    # Set tmpfs emptyDir volume if enabled
                    .empty_dir_volume(
                        "tmpfs-ephemeral-volume",
                        medium="Memory",
                        size_limit=tmpfs_size if tmpfs_enabled else 0,
                    )
                    .empty_dir_volume("dhsm", medium="Memory", size_limit=shared_memory)
                    .pvc_volumes(resources.get("persistent_volume_claims"))
                    # Set node selectors
                    .node_selectors(resources.get("node_selector"))
                    # Set tolerations
                    .tolerations(resources.get("tolerations"))
                    # Set container
                    .container(
                        # TODO: Unify the logic with kubernetes.py
                        # Important note - Unfortunately, V1Container uses snakecase while
                        # Argo Workflows uses camel. For most of the attributes, both cases
                        # are indistinguishable, but unfortunately, not for all - (
                        # env_from, value_from, etc.) - so we need to handle the conversion
                        # ourselves using to_camelcase. We need to be vigilant about
                        # resources attributes in particular where the keys maybe user
                        # defined.
                        to_camelcase(
                            kubernetes_sdk.V1Container(
                                name=self._sanitize(node.name),
                                command=cmds,
                                termination_message_policy="FallbackToLogsOnError",
                                ports=[
                                    kubernetes_sdk.V1ContainerPort(container_port=port)
                                ]
                                if port
                                else None,
                                env=[
                                    kubernetes_sdk.V1EnvVar(name=k, value=str(v))
                                    for k, v in env.items()
                                ]
                                # Add environment variables for book-keeping.
                                # https://argoproj.github.io/argo-workflows/fields/#fields_155
                                + [
                                    kubernetes_sdk.V1EnvVar(
                                        name=k,
                                        value_from=kubernetes_sdk.V1EnvVarSource(
                                            field_ref=kubernetes_sdk.V1ObjectFieldSelector(
                                                field_path=str(v)
                                            )
                                        ),
>>>>>>> a7c7882d
                                    )
                                    for k, v in {
                                        "METAFLOW_KUBERNETES_POD_NAMESPACE": "metadata.namespace",
                                        "METAFLOW_KUBERNETES_POD_NAME": "metadata.name",
                                        "METAFLOW_KUBERNETES_POD_ID": "metadata.uid",
                                        "METAFLOW_KUBERNETES_SERVICE_ACCOUNT_NAME": "spec.serviceAccountName",
                                        "METAFLOW_KUBERNETES_NODE_IP": "status.hostIP",
                                    }.items()
                                ],
                                image=resources["image"],
                                image_pull_policy=resources["image_pull_policy"],
                                resources=kubernetes_sdk.V1ResourceRequirements(
                                    requests={
                                        "cpu": str(resources["cpu"]),
                                        "memory": "%sM" % str(resources["memory"]),
                                        "ephemeral-storage": "%sM"
                                        % str(resources["disk"]),
                                    },
                                    limits={
                                        "%s.com/gpu".lower()
                                        % resources["gpu_vendor"]: str(resources["gpu"])
                                        for k in [0]
                                        if resources["gpu"] is not None
                                    },
                                ),
                                # Configure secrets
                                env_from=[
                                    kubernetes_sdk.V1EnvFromSource(
                                        secret_ref=kubernetes_sdk.V1SecretEnvSource(
                                            name=str(k),
                                            # optional=True
                                        )
                                    )
                                    for k in list(
                                        []
                                        if not resources.get("secrets")
                                        else (
                                            [resources.get("secrets")]
                                            if isinstance(resources.get("secrets"), str)
                                            else resources.get("secrets")
                                        )
                                    )
                                    + KUBERNETES_SECRETS.split(",")
                                    + ARGO_WORKFLOWS_KUBERNETES_SECRETS.split(",")
                                    if k
                                ],
                                volume_mounts=[
                                    # Assign a volume mount to pass state to the next task.
                                    kubernetes_sdk.V1VolumeMount(
                                        name="out", mount_path="/mnt/out"
                                    )
                                ]
                                # Support tmpfs.
                                + (
                                    [
                                        kubernetes_sdk.V1VolumeMount(
                                            name="tmpfs-ephemeral-volume",
                                            mount_path=tmpfs_path,
                                        )
                                    ]
                                    if tmpfs_enabled
                                    else []
                                )
                                # Support shared_memory
                                + (
                                    [
                                        kubernetes_sdk.V1VolumeMount(
                                            name="dhsm",
                                            mount_path="/dev/shm",
                                        )
                                    ]
                                    if shared_memory
                                    else []
                                )
                                # Support persistent volume claims.
                                + (
                                    [
                                        kubernetes_sdk.V1VolumeMount(
                                            name=claim, mount_path=path
                                        )
                                        for claim, path in resources.get(
                                            "persistent_volume_claims"
                                        ).items()
                                    ]
                                    if resources.get("persistent_volume_claims")
                                    is not None
                                    else []
                                ),
                            ).to_dict()
                        )
                    )
                )

    # Return daemon container templates for workflow execution notifications.
    def _daemon_templates(self):
        templates = []
        if self.enable_heartbeat_daemon:
            templates.append(self._heartbeat_daemon_template())
        return templates

    # Return exit hook templates for workflow execution notifications.
    def _exit_hook_templates(self):
        templates = []
        if self.notify_on_error:
            templates.append(self._slack_error_template())
            templates.append(self._pager_duty_alert_template())
        if self.notify_on_success:
            templates.append(self._slack_success_template())
            templates.append(self._pager_duty_change_template())
        if self.notify_on_error or self.notify_on_success:
            # Warning: terrible hack to workaround a bug in Argo Workflow where the
            #          templates listed above do not execute unless there is an
            #          explicit exit hook. as and when this bug is patched, we should
            #          remove this effectively no-op template.
            # Note: We use the Http template because changing this to an actual no-op container had the side-effect of
            # leaving LifecycleHooks in a pending state even when they have finished execution.
            templates.append(
                Template("exit-hook-hack").http(
                    Http("GET")
                    .url(
                        self.notify_slack_webhook_url
                        or "https://events.pagerduty.com/v2/enqueue"
                    )
                    .success_condition("true == true")
                )
            )
        if self.enable_error_msg_capture:
            templates.extend(self._error_msg_capture_hook_templates())
        return templates

    def _error_msg_capture_hook_templates(self):
        from kubernetes import client as kubernetes_sdk

        start_step = [step for step in self.graph if step.name == "start"][0]
        # We want to grab the base image used by the start step, as this is known to be pullable from within the cluster,
        # and it might contain the required libraries, allowing us to start up faster.
        resources = dict(
            [deco for deco in start_step.decorators if deco.name == "kubernetes"][
                0
            ].attributes
        )

        run_id_template = "argo-{{workflow.name}}"
        metaflow_version = self.environment.get_environment_info()
        metaflow_version["flow_name"] = self.graph.name
        metaflow_version["production_token"] = self.production_token

        mflog_expr = export_mflog_env_vars(
            datastore_type=self.flow_datastore.TYPE,
            stdout_path="$PWD/.logs/mflog_stdout",
            stderr_path="$PWD/.logs/mflog_stderr",
            flow_name=self.flow.name,
            run_id=run_id_template,
            step_name="_run_capture_error",
            task_id="1",
            retry_count="0",
        )

        cmds = " && ".join(
            [
                # For supporting sandboxes, ensure that a custom script is executed
                # before anything else is executed. The script is passed in as an
                # env var.
                '${METAFLOW_INIT_SCRIPT:+eval \\"${METAFLOW_INIT_SCRIPT}\\"}',
                "mkdir -p $PWD/.logs",
                mflog_expr,
            ]
            + self.environment.get_package_commands(
                self.code_package_url, self.flow_datastore.TYPE
            )[:-1]
            # Replace the line 'Task in starting'
            # FIXME: this can be brittle.
            + ["mflog 'Error capture hook is starting.'"]
            + ["python -m metaflow.plugins.argo.capture_error"]
            + [
                'if [ -n \\"${ARGO_WORKFLOWS_CAPTURE_ERROR_SCRIPT}\\" ]; then eval \\"${ARGO_WORKFLOWS_CAPTURE_ERROR_SCRIPT}\\"; fi'
            ]
        )

        # TODO: Also capture the first failed task id
        cmds = shlex.split('bash -c "%s"' % cmds)
        env = {
            # These values are needed by Metaflow to set it's internal
            # state appropriately.
            "METAFLOW_CODE_URL": self.code_package_url,
            "METAFLOW_CODE_SHA": self.code_package_sha,
            "METAFLOW_CODE_DS": self.flow_datastore.TYPE,
            "METAFLOW_SERVICE_URL": SERVICE_INTERNAL_URL,
            "METAFLOW_SERVICE_HEADERS": json.dumps(SERVICE_HEADERS),
            "METAFLOW_USER": "argo-workflows",
            "METAFLOW_DEFAULT_DATASTORE": self.flow_datastore.TYPE,
            "METAFLOW_DEFAULT_METADATA": DEFAULT_METADATA,
            "METAFLOW_OWNER": self.username,
        }
        # support Metaflow sandboxes
        env["METAFLOW_INIT_SCRIPT"] = KUBERNETES_SANDBOX_INIT_SCRIPT
        env["ARGO_WORKFLOWS_CAPTURE_ERROR_SCRIPT"] = ARGO_WORKFLOWS_CAPTURE_ERROR_SCRIPT

        env["METAFLOW_ARGO_WORKFLOW_FAILURES"] = "{{workflow.failures}}"
        env = {
            k: v
            for k, v in env.items()
            if v is not None
            and k not in set(ARGO_WORKFLOWS_ENV_VARS_TO_SKIP.split(","))
        }
        return [
            Template("error-msg-capture-hook").container(
                to_camelcase(
                    kubernetes_sdk.V1Container(
                        name="main",
                        command=cmds,
                        image=resources["image"],
                        env=[
                            kubernetes_sdk.V1EnvVar(name=k, value=str(v))
                            for k, v in env.items()
                        ],
                        resources=kubernetes_sdk.V1ResourceRequirements(
                            # NOTE: base resources for this are kept to a minimum to save on running costs.
                            # This has an adverse effect on startup time for the daemon, which can be completely
                            # alleviated by using a base image that has the required dependencies pre-installed
                            requests={
                                "cpu": "200m",
                                "memory": "100Mi",
                            },
                            limits={
                                "cpu": "200m",
                                "memory": "100Mi",
                            },
                        ),
                    )
                )
            ),
            Template("capture-error-hook-fn-preflight").steps(
                [
                    WorkflowStep()
                    .name("capture-error-hook-fn-preflight")
                    .template("error-msg-capture-hook")
                    .when("{{workflow.status}} != Succeeded")
                ]
            ),
        ]

    def _pager_duty_alert_template(self):
        # https://developer.pagerduty.com/docs/ZG9jOjExMDI5NTgx-send-an-alert-event
        if self.notify_pager_duty_integration_key is None:
            return None
        return Template("notify-pager-duty-on-error").http(
            Http("POST")
            .url("https://events.pagerduty.com/v2/enqueue")
            .header("Content-Type", "application/json")
            .body(
                json.dumps(
                    {
                        "event_action": "trigger",
                        "routing_key": self.notify_pager_duty_integration_key,
                        # "dedup_key": self.flow.name,  # TODO: Do we need deduplication?
                        "payload": {
                            "source": "{{workflow.name}}",
                            "severity": "info",
                            "summary": "Metaflow run %s/argo-{{workflow.name}} failed!"
                            % self.flow.name,
                            "custom_details": {
                                "Flow": self.flow.name,
                                "Run ID": "argo-{{workflow.name}}",
                            },
                        },
                        "links": self._pager_duty_notification_links(),
                    }
                )
            )
        )

    def _pager_duty_change_template(self):
        # https://developer.pagerduty.com/docs/ZG9jOjExMDI5NTgy-send-a-change-event
        if self.notify_pager_duty_integration_key is None:
            return None
        return Template("notify-pager-duty-on-success").http(
            Http("POST")
            .url("https://events.pagerduty.com/v2/change/enqueue")
            .header("Content-Type", "application/json")
            .body(
                json.dumps(
                    {
                        "routing_key": self.notify_pager_duty_integration_key,
                        "payload": {
                            "summary": "Metaflow run %s/argo-{{workflow.name}} Succeeded"
                            % self.flow.name,
                            "source": "{{workflow.name}}",
                            "custom_details": {
                                "Flow": self.flow.name,
                                "Run ID": "argo-{{workflow.name}}",
                            },
                        },
                        "links": self._pager_duty_notification_links(),
                    }
                )
            )
        )

    def _pager_duty_notification_links(self):
        links = []
        if UI_URL:
            links.append(
                {
                    "href": "%s/%s/%s"
                    % (UI_URL.rstrip("/"), self.flow.name, "argo-{{workflow.name}}"),
                    "text": "Metaflow UI",
                }
            )
        if ARGO_WORKFLOWS_UI_URL:
            links.append(
                {
                    "href": "%s/workflows/%s/%s"
                    % (
                        ARGO_WORKFLOWS_UI_URL.rstrip("/"),
                        "{{workflow.namespace}}",
                        "{{workflow.name}}",
                    ),
                    "text": "Argo UI",
                }
            )

        return links

    def _get_slack_blocks(self, message):
        """
        Use Slack's Block Kit to add general information about the environment and
        execution metadata, including a link to the UI and an optional message.
        """
        ui_link = "%s%s/argo-{{workflow.name}}" % (UI_URL, self.flow.name)
        # fmt: off
        if getattr(current, "project_name", None):
            # Add @project metadata when available.
            environment_details_block = {
                "type": "section",
                "text": {
                    "type": "mrkdwn",
                    "text": ":metaflow: Environment details"
                },
                "fields": [
                    {
                        "type": "mrkdwn",
                        "text": "*Project:* %s" % current.project_name
                    },
                    {
                        "type": "mrkdwn",
                        "text": "*Project Branch:* %s" % current.branch_name
                    }
                ]
            }
        else:
            environment_details_block = {
                "type": "section",
                "text": {
                    "type": "mrkdwn",
                    "text": ":metaflow: Environment details"
                }
            }

        blocks = [
            environment_details_block,
            {
                "type": "context",
                "elements": [
                    {
                        "type": "mrkdwn",
                        "text": " :information_source: *<%s>*" % ui_link,
                    }
                ],
            },
            {
                "type": "divider"
            },
        ]

        if message:
            blocks += [
                {
                    "type": "section",
                    "text": {
                        "type": "mrkdwn",
                        "text": message
                    }
                }
            ]
        # fmt: on
        return blocks

    def _slack_error_template(self):
        if self.notify_slack_webhook_url is None:
            return None

        message = (
            ":rotating_light: _%s/argo-{{workflow.name}}_ failed!" % self.flow.name
        )
        payload = {"text": message}
        if UI_URL:
            blocks = self._get_slack_blocks(message)
            payload = {"text": message, "blocks": blocks}

        return Template("notify-slack-on-error").http(
            Http("POST").url(self.notify_slack_webhook_url).body(json.dumps(payload))
        )

    def _slack_success_template(self):
        if self.notify_slack_webhook_url is None:
            return None

        message = (
            ":white_check_mark: _%s/argo-{{workflow.name}}_ succeeded!" % self.flow.name
        )
        payload = {"text": message}
        if UI_URL:
            blocks = self._get_slack_blocks(message)
            payload = {"text": message, "blocks": blocks}

        return Template("notify-slack-on-success").http(
            Http("POST").url(self.notify_slack_webhook_url).body(json.dumps(payload))
        )

    def _heartbeat_daemon_template(self):
        # Use all the affordances available to _parameters task
        executable = self.environment.executable("_parameters")
        run_id = "argo-{{workflow.name}}"
        entrypoint = [executable, "-m metaflow.plugins.argo.daemon"]
        heartbeat_cmds = "{entrypoint} --flow_name {flow_name} --run_id {run_id} {tags} heartbeat".format(
            entrypoint=" ".join(entrypoint),
            flow_name=self.flow.name,
            run_id=run_id,
            tags=" ".join(["--tag %s" % t for t in self.tags]) if self.tags else "",
        )

        # TODO: we do not really need MFLOG logging for the daemon at the moment, but might be good for the future.
        # Consider if we can do without this setup.
        # Configure log capture.
        mflog_expr = export_mflog_env_vars(
            datastore_type=self.flow_datastore.TYPE,
            stdout_path="$PWD/.logs/mflog_stdout",
            stderr_path="$PWD/.logs/mflog_stderr",
            flow_name=self.flow.name,
            run_id=run_id,
            step_name="_run_heartbeat_daemon",
            task_id="1",
            retry_count="0",
        )
        # TODO: Can the init be trimmed down?
        # Can we do without get_package_commands fetching the whole code package?
        init_cmds = " && ".join(
            [
                # For supporting sandboxes, ensure that a custom script is executed
                # before anything else is executed. The script is passed in as an
                # env var.
                '${METAFLOW_INIT_SCRIPT:+eval \\"${METAFLOW_INIT_SCRIPT}\\"}',
                "mkdir -p $PWD/.logs",
                mflog_expr,
            ]
            + self.environment.get_package_commands(
                self.code_package_url, self.flow_datastore.TYPE
            )[:-1]
            # Replace the line 'Task in starting'
            # FIXME: this can be brittle.
            + ["mflog 'Heartbeat daemon is starting.'"]
        )

        cmd_str = " && ".join([init_cmds, heartbeat_cmds])
        cmds = shlex.split('bash -c "%s"' % cmd_str)

        # TODO: Check that this is the minimal env.
        # Env required for sending heartbeats to the metadata service, nothing extra.
        env = {
            # These values are needed by Metaflow to set it's internal
            # state appropriately.
            "METAFLOW_CODE_URL": self.code_package_url,
            "METAFLOW_CODE_SHA": self.code_package_sha,
            "METAFLOW_CODE_DS": self.flow_datastore.TYPE,
            "METAFLOW_SERVICE_URL": SERVICE_INTERNAL_URL,
            "METAFLOW_SERVICE_HEADERS": json.dumps(SERVICE_HEADERS),
            "METAFLOW_USER": "argo-workflows",
            "METAFLOW_DEFAULT_DATASTORE": self.flow_datastore.TYPE,
            "METAFLOW_DEFAULT_METADATA": DEFAULT_METADATA,
            "METAFLOW_OWNER": self.username,
        }
        # support Metaflow sandboxes
        env["METAFLOW_INIT_SCRIPT"] = KUBERNETES_SANDBOX_INIT_SCRIPT

        # cleanup env values
        env = {
            k: v
            for k, v in env.items()
            if v is not None
            and k not in set(ARGO_WORKFLOWS_ENV_VARS_TO_SKIP.split(","))
        }

        # We want to grab the base image used by the start step, as this is known to be pullable from within the cluster,
        # and it might contain the required libraries, allowing us to start up faster.
        start_step = next(step for step in self.flow if step.name == "start")
        resources = dict(
            [deco for deco in start_step.decorators if deco.name == "kubernetes"][
                0
            ].attributes
        )
        from kubernetes import client as kubernetes_sdk

        return DaemonTemplate("heartbeat-daemon").container(
            to_camelcase(
                kubernetes_sdk.V1Container(
                    name="main",
                    # TODO: Make the image configurable
                    image=resources["image"],
                    command=cmds,
                    env=[
                        kubernetes_sdk.V1EnvVar(name=k, value=str(v))
                        for k, v in env.items()
                    ],
                    resources=kubernetes_sdk.V1ResourceRequirements(
                        # NOTE: base resources for this are kept to a minimum to save on running costs.
                        # This has an adverse effect on startup time for the daemon, which can be completely
                        # alleviated by using a base image that has the required dependencies pre-installed
                        requests={
                            "cpu": "200m",
                            "memory": "100Mi",
                        },
                        limits={
                            "cpu": "200m",
                            "memory": "100Mi",
                        },
                    ),
                )
            )
        )

    def _compile_sensor(self):
        # This method compiles a Metaflow @trigger decorator into Argo Events Sensor.
        #
        # Event payload is assumed as -
        # ----------------------------------------------------------------------
        # | name                   | name of the event                         |
        # | payload                |                                           |
        # |     parameter name...  |  parameter value                          |
        # |     parameter name...  |  parameter value                          |
        # |     parameter name...  |  parameter value                          |
        # |     parameter name...  |  parameter value                          |
        # ----------------------------------------------------------------------
        #
        #
        #
        # At the moment, every event-triggered workflow template has a dedicated
        # sensor (which can potentially be a bit wasteful in scenarios with high
        # volume of workflows and low volume of events) - introducing a many-to-one
        # sensor-to-workflow-template solution is completely in the realm of
        # possibilities (modulo consistency and transactional guarantees).
        #
        # This implementation side-steps the more prominent/popular usage of event
        # sensors where the sensor is responsible for submitting the workflow object
        # directly. Instead we construct the equivalent behavior of `argo submit
        # --from` to reference an already submitted workflow template. This ensures
        # that Metaflow generated Kubernetes objects can be easily reasoned about.
        #
        # At the moment, Metaflow configures for webhook and NATS event sources. If you
        # are interested in the HA story for either - please follow this link
        # https://argoproj.github.io/argo-events/eventsources/ha/.
        #
        # There is some potential for confusion between Metaflow concepts and Argo
        # Events concepts, particularly for event names. Argo Events EventSource
        # define an event name which is different than the Metaflow event name - think
        # of Argo Events name as a type of event (conceptually like topics in Kafka)
        # while Metaflow event names are a field within the Argo Event.
        #
        #
        # At the moment, there is parity between the labels and annotations for
        # workflow templates and sensors - that may or may not be the case in the
        # future.
        #
        # Unfortunately, there doesn't seem to be a way to create a sensor filter
        # where one (or more) fields across multiple events have the same value.
        # Imagine a scenario where we want to trigger a flow iff both the dependent
        # events agree on the same date field. Unfortunately, there isn't any way in
        # Argo Events (as of apr'23) to ensure that.

        # Nothing to do here - let's short circuit and exit.
        if not self.triggers:
            return {}

        # Ensure proper configuration is available for Argo Events
        if ARGO_EVENTS_EVENT is None:
            raise ArgoWorkflowsException(
                "An Argo Event name hasn't been configured for your deployment yet. "
                "Please see this article for more details on event names - "
                "https://argoproj.github.io/argo-events/eventsources/naming/. "
                "It is very likely that all events for your deployment share the "
                "same name. You can configure it by executing "
                "`metaflow configure kubernetes` or setting METAFLOW_ARGO_EVENTS_EVENT "
                "in your configuration. If in doubt, reach out for support at "
                "http://chat.metaflow.org"
            )
        # Unfortunately argo events requires knowledge of event source today.
        # Hopefully, some day this requirement can be removed and events can be truly
        # impervious to their source and destination.
        if ARGO_EVENTS_EVENT_SOURCE is None:
            raise ArgoWorkflowsException(
                "An Argo Event Source name hasn't been configured for your deployment "
                "yet. Please see this article for more details on event names - "
                "https://argoproj.github.io/argo-events/eventsources/naming/. "
                "You can configure it by executing `metaflow configure kubernetes` or "
                "setting METAFLOW_ARGO_EVENTS_EVENT_SOURCE in your configuration. If "
                "in doubt, reach out for support at http://chat.metaflow.org"
            )
        # Service accounts are a hard requirement since we utilize the
        # argoWorkflow trigger for resource sensors today.
        if ARGO_EVENTS_SERVICE_ACCOUNT is None:
            raise ArgoWorkflowsException(
                "An Argo Event service account hasn't been configured for your "
                "deployment yet. Please see this article for more details on event "
                "names - https://argoproj.github.io/argo-events/service-accounts/. "
                "You can configure it by executing `metaflow configure kubernetes` or "
                "setting METAFLOW_ARGO_EVENTS_SERVICE_ACCOUNT in your configuration. "
                "If in doubt, reach out for support at http://chat.metaflow.org"
            )

        try:
            # Kubernetes is a soft dependency for generating Argo objects.
            # We can very well remove this dependency for Argo with the downside of
            # adding a bunch more json bloat classes (looking at you... V1Container)
            from kubernetes import client as kubernetes_sdk
        except (NameError, ImportError):
            raise MetaflowException(
                "Could not import Python package 'kubernetes'. Install kubernetes "
                "sdk (https://pypi.org/project/kubernetes/) first."
            )

        labels = {"app.kubernetes.io/part-of": "metaflow"}

        annotations = {
            "metaflow/production_token": self.production_token,
            "metaflow/owner": self.username,
            "metaflow/user": "argo-workflows",
            "metaflow/flow_name": self.flow.name,
        }
        if current.get("project_name"):
            annotations.update(
                {
                    "metaflow/project_name": current.project_name,
                    "metaflow/branch_name": current.branch_name,
                    "metaflow/project_flow_name": current.project_flow_name,
                }
            )

        # Useful to paint the UI
        trigger_annotations = {
            "metaflow/triggered_by": json.dumps(
                [
                    {key: trigger.get(key) for key in ["name", "type"]}
                    for trigger in self.triggers
                ]
            )
        }

        return (
            Sensor()
            .metadata(
                # Sensor metadata.
                ObjectMeta()
                .name(ArgoWorkflows._sensor_name(self.name))
                .namespace(KUBERNETES_NAMESPACE)
                .label("app.kubernetes.io/name", "metaflow-sensor")
                .label("app.kubernetes.io/part-of", "metaflow")
                .labels(self.kubernetes_labels)
                .annotations(annotations)
            )
            .spec(
                SensorSpec().template(
                    # Sensor template.
                    SensorTemplate()
                    .metadata(
                        ObjectMeta()
                        .label("app.kubernetes.io/name", "metaflow-sensor")
                        .label("app.kubernetes.io/part-of", "metaflow")
                        .annotations(annotations)
                    )
                    .container(
                        # Run sensor in guaranteed QoS. The sensor isn't doing a lot
                        # of work so we roll with minimal resource allocation. It is
                        # likely that in subsequent releases we will agressively lower
                        # sensor resources to pack more of them on a single node.
                        to_camelcase(
                            kubernetes_sdk.V1Container(
                                name="main",
                                resources=kubernetes_sdk.V1ResourceRequirements(
                                    requests={
                                        "cpu": "100m",
                                        "memory": "250Mi",
                                    },
                                    limits={
                                        "cpu": "100m",
                                        "memory": "250Mi",
                                    },
                                ),
                            )
                        )
                    )
                    .service_account_name(ARGO_EVENTS_SERVICE_ACCOUNT)
                    # TODO (savin): Handle bypassing docker image rate limit errors.
                )
                # Set sensor replica to 1 for now.
                # TODO (savin): Allow for multiple replicas for HA.
                .replicas(1)
                # TODO: Support revision history limit to manage old deployments
                # .revision_history_limit(...)
                .event_bus_name(ARGO_EVENTS_EVENT_BUS)
                # Workflow trigger.
                .trigger(
                    Trigger().template(
                        TriggerTemplate(self.name)
                        # Trigger a deployed workflow template
                        .argo_workflow_trigger(
                            ArgoWorkflowTrigger()
                            .source(
                                {
                                    "resource": {
                                        "apiVersion": "argoproj.io/v1alpha1",
                                        "kind": "Workflow",
                                        "metadata": {
                                            "generateName": "%s-" % self.name,
                                            "namespace": KUBERNETES_NAMESPACE,
                                            "annotations": {
                                                "metaflow/triggered_by": json.dumps(
                                                    [
                                                        {
                                                            key: trigger.get(key)
                                                            for key in ["name", "type"]
                                                        }
                                                        for trigger in self.triggers
                                                    ]
                                                )
                                            },
                                        },
                                        "spec": {
                                            "arguments": {
                                                "parameters": [
                                                    Parameter(parameter["name"])
                                                    .value(parameter["value"])
                                                    .to_json()
                                                    for parameter in self.parameters.values()
                                                ]
                                                # Also consume event data
                                                + [
                                                    Parameter(event["sanitized_name"])
                                                    .value(json.dumps(None))
                                                    .to_json()
                                                    for event in self.triggers
                                                ]
                                            },
                                            "workflowTemplateRef": {
                                                "name": self.name,
                                            },
                                        },
                                    }
                                }
                            )
                            .parameters(
                                [
                                    y
                                    for x in list(
                                        list(
                                            TriggerParameter()
                                            .src(
                                                dependency_name=event["sanitized_name"],
                                                # Technically, we don't need to create
                                                # a payload carry-on and can stuff
                                                # everything within the body.
                                                # NOTE: We need the conditional logic in order to successfully fall back to the default value
                                                # when the event payload does not contain a key for a parameter.
                                                # NOTE: Keys might contain dashes, so use the safer 'get' for fetching the value
                                                data_template='{{ if (hasKey $.Input.body.payload "%s") }}{{- (get $.Input.body.payload "%s" | toRawJson) -}}{{- else -}}{{ (fail "use-default-instead") }}{{- end -}}'
                                                % (v, v),
                                                # Unfortunately the sensor needs to
                                                # record the default values for
                                                # the parameters - there doesn't seem
                                                # to be any way for us to skip
                                                value=self.parameters[parameter_name][
                                                    "value"
                                                ],
                                            )
                                            .dest(
                                                # this undocumented (mis?)feature in
                                                # argo-events allows us to reference
                                                # parameters by name rather than index
                                                "spec.arguments.parameters.#(name=%s).value"
                                                % parameter_name
                                            )
                                            for parameter_name, v in event.get(
                                                "parameters", {}
                                            ).items()
                                        )
                                        for event in self.triggers
                                    )
                                    for y in x
                                ]
                                + [
                                    # Map event payload to parameters for current
                                    TriggerParameter()
                                    .src(
                                        dependency_name=event["sanitized_name"],
                                        data_key="body.payload",
                                        value=json.dumps(None),
                                    )
                                    .dest(
                                        "spec.arguments.parameters.#(name=%s).value"
                                        % event["sanitized_name"]
                                    )
                                    for event in self.triggers
                                ]
                            )
                            # Reset trigger conditions ever so often by wiping
                            # away event tracking history on a schedule.
                            # @trigger(options={"reset_at": {"cron": , "timezone": }})
                            # timezone is IANA standard, e.g. America/Los_Angeles
                            # TODO: Introduce "end_of_day", "end_of_hour" ..
                        ).conditions_reset(
                            cron=self.trigger_options.get("reset_at", {}).get("cron"),
                            timezone=self.trigger_options.get("reset_at", {}).get(
                                "timezone"
                            ),
                        )
                    )
                )
                # Event dependencies. As of Mar' 23, Argo Events docs suggest using
                # Jetstream event bus rather than NATS streaming bus since the later
                # doesn't support multiple combos of the same event name and event
                # source name.
                .dependencies(
                    # Event dependencies don't entertain dots
                    EventDependency(event["sanitized_name"]).event_name(
                        ARGO_EVENTS_EVENT
                    )
                    # TODO: Alternatively fetch this from @trigger config options
                    .event_source_name(ARGO_EVENTS_EVENT_SOURCE).filters(
                        # Ensure that event name matches and all required parameter
                        # fields are present in the payload. There is a possibility of
                        # dependency on an event where none of the fields are required.
                        # At the moment, this event is required but the restriction
                        # can be removed if needed.
                        EventDependencyFilter().exprs(
                            [
                                {
                                    "expr": "name == '%s'" % event["name"],
                                    "fields": [
                                        {"name": "name", "path": "body.payload.name"}
                                    ],
                                }
                            ]
                            + [
                                {
                                    "expr": "true == true",  # field name is present
                                    "fields": [
                                        {
                                            "name": "field",
                                            "path": "body.payload.%s" % v,
                                        }
                                    ],
                                }
                                for parameter_name, v in event.get(
                                    "parameters", {}
                                ).items()
                                # only for required parameters
                                if self.parameters[parameter_name]["is_required"]
                            ]
                            + [
                                {
                                    "expr": "field == '%s'" % v,  # trigger_on_finish
                                    "fields": [
                                        {
                                            "name": "field",
                                            "path": "body.payload.%s" % filter_key,
                                        }
                                    ],
                                }
                                for filter_key, v in event.get("filters", {}).items()
                                if v
                            ]
                        )
                    )
                    for event in self.triggers
                )
            )
        )

    def list_to_prose(self, items, singular):
        items = ["*%s*" % item for item in items]
        item_count = len(items)
        plural = singular + "s"
        item_type = singular
        if item_count == 1:
            result = items[0]
        elif item_count == 2:
            result = "%s and %s" % (items[0], items[1])
            item_type = plural
        elif item_count > 2:
            result = "%s and %s" % (
                ", ".join(items[0 : item_count - 1]),
                items[item_count - 1],
            )
            item_type = plural
        else:
            result = ""
        if result:
            result = "%s %s" % (result, item_type)
        return result


# Helper classes to assist with JSON-foo. This can very well replaced with an explicit
# dependency on argo-workflows Python SDK if this method turns out to be painful.
# TODO: Autogenerate them, maybe?


class WorkflowTemplate(object):
    # https://argoproj.github.io/argo-workflows/fields/#workflowtemplate

    def __init__(self):
        tree = lambda: defaultdict(tree)
        self.payload = tree()
        self.payload["apiVersion"] = "argoproj.io/v1alpha1"
        self.payload["kind"] = "WorkflowTemplate"

    def metadata(self, object_meta):
        self.payload["metadata"] = object_meta.to_json()
        return self

    def spec(self, workflow_spec):
        self.payload["spec"] = workflow_spec.to_json()
        return self

    def to_json(self):
        return self.payload

    def __str__(self):
        return json.dumps(self.payload, indent=4)


class ObjectMeta(object):
    # https://argoproj.github.io/argo-workflows/fields/#objectmeta

    def __init__(self):
        tree = lambda: defaultdict(tree)
        self.payload = tree()

    def annotation(self, key, value):
        self.payload["annotations"][key] = str(value)
        return self

    def annotations(self, annotations):
        if "annotations" not in self.payload:
            self.payload["annotations"] = {}
        self.payload["annotations"].update(annotations)
        return self

    def generate_name(self, generate_name):
        self.payload["generateName"] = generate_name
        return self

    def label(self, key, value):
        self.payload["labels"][key] = str(value)
        return self

    def labels(self, labels):
        if "labels" not in self.payload:
            self.payload["labels"] = {}
        self.payload["labels"].update(labels or {})
        return self

    def name(self, name):
        self.payload["name"] = name
        return self

    def namespace(self, namespace):
        self.payload["namespace"] = namespace
        return self

    def to_json(self):
        return self.payload

    def __str__(self):
        return json.dumps(self.to_json(), indent=4)


class WorkflowStep(object):
    def __init__(self):
        tree = lambda: defaultdict(tree)
        self.payload = tree()

    def name(self, name):
        self.payload["name"] = str(name)
        return self

    def template(self, template):
        self.payload["template"] = str(template)
        return self

    def when(self, condition):
        self.payload["when"] = str(condition)
        return self

    def step(self, expression):
        self.payload["expression"] = str(expression)
        return self

    def to_json(self):
        return self.payload

    def __str__(self):
        return json.dumps(self.to_json(), indent=4)


class WorkflowSpec(object):
    # https://argoproj.github.io/argo-workflows/fields/#workflowspec
    # This object sets all Workflow level properties.

    def __init__(self):
        tree = lambda: defaultdict(tree)
        self.payload = tree()

    def active_deadline_seconds(self, active_deadline_seconds):
        # Overall duration of a workflow in seconds
        if active_deadline_seconds is not None:
            self.payload["activeDeadlineSeconds"] = int(active_deadline_seconds)
        return self

    def automount_service_account_token(self, mount=True):
        self.payload["automountServiceAccountToken"] = mount
        return self

    def arguments(self, arguments):
        self.payload["arguments"] = arguments.to_json()
        return self

    def archive_logs(self, archive_logs=True):
        self.payload["archiveLogs"] = archive_logs
        return self

    def entrypoint(self, entrypoint):
        self.payload["entrypoint"] = entrypoint
        return self

    def onExit(self, on_exit_template):
        if on_exit_template:
            self.payload["onExit"] = on_exit_template
        return self

    def parallelism(self, parallelism):
        # Set parallelism at Workflow level
        self.payload["parallelism"] = int(parallelism)
        return self

    def pod_metadata(self, metadata):
        self.payload["podMetadata"] = metadata.to_json()
        return self

    def priority(self, priority):
        if priority is not None:
            self.payload["priority"] = int(priority)
        return self

    def workflow_metadata(self, workflow_metadata):
        self.payload["workflowMetadata"] = workflow_metadata.to_json()
        return self

    def service_account_name(self, service_account_name):
        # https://argoproj.github.io/argo-workflows/workflow-rbac/
        self.payload["serviceAccountName"] = service_account_name
        return self

    def templates(self, templates):
        if "templates" not in self.payload:
            self.payload["templates"] = []
        for template in templates:
            self.payload["templates"].append(template.to_json())
        return self

    def hooks(self, hooks):
        # https://argoproj.github.io/argo-workflows/fields/#lifecyclehook
        if "hooks" not in self.payload:
            self.payload["hooks"] = {}
        for k, v in hooks.items():
            self.payload["hooks"].update({k: v.to_json()})
        return self

    def to_json(self):
        return self.payload

    def __str__(self):
        return json.dumps(self.to_json(), indent=4)


class Metadata(object):
    # https://argoproj.github.io/argo-workflows/fields/#metadata

    def __init__(self):
        tree = lambda: defaultdict(tree)
        self.payload = tree()

    def annotation(self, key, value):
        self.payload["annotations"][key] = str(value)
        return self

    def annotations(self, annotations):
        if "annotations" not in self.payload:
            self.payload["annotations"] = {}
        self.payload["annotations"].update(annotations)
        return self

    def label(self, key, value):
        self.payload["labels"][key] = str(value)
        return self

    def labels(self, labels):
        if "labels" not in self.payload:
            self.payload["labels"] = {}
        self.payload["labels"].update(labels or {})
        return self

    def labels_from(self, labels_from):
        # Only available in workflow_metadata
        # https://github.com/argoproj/argo-workflows/blob/master/examples/label-value-from-workflow.yaml
        if "labelsFrom" not in self.payload:
            self.payload["labelsFrom"] = {}
        for k, v in labels_from.items():
            self.payload["labelsFrom"].update({k: {"expression": v}})
        return self

    def to_json(self):
        return self.payload

    def __str__(self):
        return json.dumps(self.to_json(), indent=4)


class DaemonTemplate(object):
    def __init__(self, name):
        tree = lambda: defaultdict(tree)
        self.name = name
        self.payload = tree()
        self.payload["daemon"] = True
        self.payload["name"] = name

    def container(self, container):
        self.payload["container"] = container
        return self

    def to_json(self):
        return self.payload

    def __str__(self):
        return json.dumps(self.payload, indent=4)


class Template(object):
    # https://argoproj.github.io/argo-workflows/fields/#template

    def __init__(self, name):
        tree = lambda: defaultdict(tree)
        self.payload = tree()
        self.payload["name"] = name

    def active_deadline_seconds(self, active_deadline_seconds):
        # Overall duration of a pod in seconds, only obeyed for container templates
        # Used for implementing @timeout.
        self.payload["activeDeadlineSeconds"] = int(active_deadline_seconds)
        return self

    def dag(self, dag_template):
        self.payload["dag"] = dag_template.to_json()
        return self

    def steps(self, steps):
        if "steps" not in self.payload:
            self.payload["steps"] = []
        # steps is a list of lists.
        # hence we go over every item in the incoming list
        # serialize it and then append the list to the payload
        step_list = []
        for step in steps:
            step_list.append(step.to_json())
        self.payload["steps"].append(step_list)
        return self

    def container(self, container):
        # Luckily this can simply be V1Container and we are spared from writing more
        # boilerplate - https://github.com/kubernetes-client/python/blob/master/kubernetes/docs/V1Container.md.
        self.payload["container"] = container
        return self

    def http(self, http):
        self.payload["http"] = http.to_json()
        return self

    def inputs(self, inputs):
        self.payload["inputs"] = inputs.to_json()
        return self

    def outputs(self, outputs):
        self.payload["outputs"] = outputs.to_json()
        return self

    def fail_fast(self, fail_fast=True):
        # https://github.com/argoproj/argo-workflows/issues/1442
        self.payload["failFast"] = fail_fast
        return self

    def metadata(self, metadata):
        self.payload["metadata"] = metadata.to_json()
        return self

    def service_account_name(self, service_account_name):
        self.payload["serviceAccountName"] = service_account_name
        return self

    def retry_strategy(self, times, minutes_between_retries):
        if times > 0:
            self.payload["retryStrategy"] = {
                "retryPolicy": "Always",
                "limit": times,
                "backoff": {"duration": "%sm" % minutes_between_retries},
            }
        return self

    def empty_dir_volume(self, name, medium=None, size_limit=None):
        """
        Create and attach an emptyDir volume for Kubernetes.

        Parameters:
        -----------
        name: str
            name for the volume
        size_limit: int (optional)
            sizeLimit (in MiB) for the volume
        medium: str (optional)
            storage medium of the emptyDir
        """
        # Do not add volume if size is zero. Enables conditional chaining.
        if size_limit == 0:
            return self
        # Attach an emptyDir volume
        # https://argoproj.github.io/argo-workflows/empty-dir/
        if "volumes" not in self.payload:
            self.payload["volumes"] = []
        self.payload["volumes"].append(
            {
                "name": name,
                "emptyDir": {
                    # Add default unit as ours differs from Kubernetes default.
                    **({"sizeLimit": "{}Mi".format(size_limit)} if size_limit else {}),
                    **({"medium": medium} if medium else {}),
                },
            }
        )
        return self

    def pvc_volumes(self, pvcs=None):
        """
        Create and attach Persistent Volume Claims as volumes.

        Parameters:
        -----------
        pvcs: Optional[Dict]
            a dictionary of pvc's and the paths they should be mounted to. e.g.
            {"pv-claim-1": "/mnt/path1", "pv-claim-2": "/mnt/path2"}
        """
        if pvcs is None:
            return self
        if "volumes" not in self.payload:
            self.payload["volumes"] = []
        for claim in pvcs.keys():
            self.payload["volumes"].append(
                {"name": claim, "persistentVolumeClaim": {"claimName": claim}}
            )
        return self

    def node_selectors(self, node_selectors):
        if "nodeSelector" not in self.payload:
            self.payload["nodeSelector"] = {}
        if node_selectors:
            self.payload["nodeSelector"].update(node_selectors)
        return self

    def tolerations(self, tolerations):
        self.payload["tolerations"] = tolerations
        return self

    def to_json(self):
        return self.payload

    def resource(self, action, manifest, success_criteria, failure_criteria):
        self.payload["resource"] = {}
        self.payload["resource"]["action"] = action
        self.payload["setOwnerReference"] = True
        self.payload["resource"]["successCondition"] = success_criteria
        self.payload["resource"]["failureCondition"] = failure_criteria
        self.payload["resource"]["manifest"] = manifest
        return self

    def __str__(self):
        return json.dumps(self.payload, indent=4)


class Inputs(object):
    # https://argoproj.github.io/argo-workflows/fields/#inputs

    def __init__(self):
        tree = lambda: defaultdict(tree)
        self.payload = tree()

    def parameters(self, parameters):
        if "parameters" not in self.payload:
            self.payload["parameters"] = []
        for parameter in parameters:
            self.payload["parameters"].append(parameter.to_json())
        return self

    def to_json(self):
        return self.payload

    def __str__(self):
        return json.dumps(self.payload, indent=4)


class Outputs(object):
    # https://argoproj.github.io/argo-workflows/fields/#outputs

    def __init__(self):
        tree = lambda: defaultdict(tree)
        self.payload = tree()

    def parameters(self, parameters):
        if "parameters" not in self.payload:
            self.payload["parameters"] = []
        for parameter in parameters:
            self.payload["parameters"].append(parameter.to_json())
        return self

    def to_json(self):
        return self.payload

    def __str__(self):
        return json.dumps(self.payload, indent=4)


class Parameter(object):
    # https://argoproj.github.io/argo-workflows/fields/#parameter

    def __init__(self, name):
        tree = lambda: defaultdict(tree)
        self.payload = tree()
        self.payload["name"] = name

    def value(self, value):
        self.payload["value"] = value
        return self

    def default(self, value):
        self.payload["default"] = value
        return self

    def valueFrom(self, value_from):
        self.payload["valueFrom"] = value_from
        return self

    def description(self, description):
        self.payload["description"] = description
        return self

    def to_json(self):
        return self.payload

    def __str__(self):
        return json.dumps(self.payload, indent=4)


class DAGTemplate(object):
    # https://argoproj.github.io/argo-workflows/fields/#dagtemplate

    def __init__(self):
        tree = lambda: defaultdict(tree)
        self.payload = tree()

    def fail_fast(self, fail_fast=True):
        # https://github.com/argoproj/argo-workflows/issues/1442
        self.payload["failFast"] = fail_fast
        return self

    def tasks(self, tasks):
        if "tasks" not in self.payload:
            self.payload["tasks"] = []
        for task in tasks:
            self.payload["tasks"].append(task.to_json())
        return self

    def to_json(self):
        return self.payload

    def __str__(self):
        return json.dumps(self.payload, indent=4)


class DAGTask(object):
    # https://argoproj.github.io/argo-workflows/fields/#dagtask

    def __init__(self, name):
        tree = lambda: defaultdict(tree)
        self.payload = tree()
        self.payload["name"] = name

    def arguments(self, arguments):
        self.payload["arguments"] = arguments.to_json()
        return self

    def dependencies(self, dependencies):
        self.payload["dependencies"] = dependencies
        return self

    def template(self, template):
        # Template reference
        self.payload["template"] = template
        return self

    def inline(self, template):
        # We could have inlined the template here but
        # https://github.com/argoproj/argo-workflows/issues/7432 prevents us for now.
        self.payload["inline"] = template.to_json()
        return self

    def with_param(self, with_param):
        self.payload["withParam"] = with_param
        return self

    def to_json(self):
        return self.payload

    def __str__(self):
        return json.dumps(self.payload, indent=4)


class Arguments(object):
    # https://argoproj.github.io/argo-workflows/fields/#arguments

    def __init__(self):
        tree = lambda: defaultdict(tree)
        self.payload = tree()

    def parameters(self, parameters):
        if "parameters" not in self.payload:
            self.payload["parameters"] = []
        for parameter in parameters:
            self.payload["parameters"].append(parameter.to_json())
        return self

    def to_json(self):
        return self.payload

    def __str__(self):
        return json.dumps(self.payload, indent=4)


class Sensor(object):
    # https://github.com/argoproj/argo-events/blob/master/api/sensor.md#argoproj.io/v1alpha1.Sensor

    def __init__(self):
        tree = lambda: defaultdict(tree)
        self.payload = tree()
        self.payload["apiVersion"] = "argoproj.io/v1alpha1"
        self.payload["kind"] = "Sensor"

    def metadata(self, object_meta):
        self.payload["metadata"] = object_meta.to_json()
        return self

    def spec(self, sensor_spec):
        self.payload["spec"] = sensor_spec.to_json()
        return self

    def to_json(self):
        return self.payload

    def __str__(self):
        return json.dumps(self.payload, indent=4)


class SensorSpec(object):
    # https://github.com/argoproj/argo-events/blob/master/api/sensor.md#argoproj.io/v1alpha1.SensorSpec

    def __init__(self):
        tree = lambda: defaultdict(tree)
        self.payload = tree()

    def replicas(self, replicas=1):
        # TODO: Make number of deployment replicas configurable.
        self.payload["replicas"] = int(replicas)
        return self

    def template(self, sensor_template):
        self.payload["template"] = sensor_template.to_json()
        return self

    def trigger(self, trigger):
        if "triggers" not in self.payload:
            self.payload["triggers"] = []
        self.payload["triggers"].append(trigger.to_json())
        return self

    def dependencies(self, dependencies):
        if "dependencies" not in self.payload:
            self.payload["dependencies"] = []
        for dependency in dependencies:
            self.payload["dependencies"].append(dependency.to_json())
        return self

    def event_bus_name(self, event_bus_name):
        self.payload["eventBusName"] = event_bus_name
        return self

    def to_json(self):
        return self.payload

    def __str__(self):
        return json.dumps(self.to_json(), indent=4)


class SensorTemplate(object):
    # https://github.com/argoproj/argo-events/blob/master/api/sensor.md#argoproj.io/v1alpha1.Template

    def __init__(self):
        tree = lambda: defaultdict(tree)
        self.payload = tree()

    def service_account_name(self, service_account_name):
        self.payload["serviceAccountName"] = service_account_name
        return self

    def metadata(self, object_meta):
        self.payload["metadata"] = object_meta.to_json()
        return self

    def container(self, container):
        # Luckily this can simply be V1Container and we are spared from writing more
        # boilerplate - https://github.com/kubernetes-client/python/blob/master/kubernetes/docs/V1Container.md.
        self.payload["container"] = container
        return self

    def to_json(self):
        return self.payload

    def __str__(self):
        return json.dumps(self.to_json(), indent=4)


class EventDependency(object):
    # https://github.com/argoproj/argo-events/blob/master/api/sensor.md#argoproj.io/v1alpha1.EventDependency

    def __init__(self, name):
        tree = lambda: defaultdict(tree)
        self.payload = tree()
        self.payload["name"] = name

    def event_source_name(self, event_source_name):
        self.payload["eventSourceName"] = event_source_name
        return self

    def event_name(self, event_name):
        self.payload["eventName"] = event_name
        return self

    def filters(self, event_dependency_filter):
        self.payload["filters"] = event_dependency_filter.to_json()
        return self

    def transform(self, event_dependency_transformer=None):
        if event_dependency_transformer:
            self.payload["transform"] = event_dependency_transformer
        return self

    def filters_logical_operator(self, logical_operator):
        self.payload["filtersLogicalOperator"] = logical_operator.to_json()
        return self

    def to_json(self):
        return self.payload

    def __str__(self):
        return json.dumps(self.to_json(), indent=4)


class EventDependencyFilter(object):
    # https://github.com/argoproj/argo-events/blob/master/api/sensor.md#argoproj.io/v1alpha1.EventDependencyFilter

    def __init__(self):
        tree = lambda: defaultdict(tree)
        self.payload = tree()

    def exprs(self, exprs):
        self.payload["exprs"] = exprs
        return self

    def context(self, event_context):
        self.payload["context"] = event_context
        return self

    def to_json(self):
        return self.payload

    def __str__(self):
        return json.dumps(self.to_json(), indent=4)


class Trigger(object):
    # https://github.com/argoproj/argo-events/blob/master/api/sensor.md#argoproj.io/v1alpha1.Trigger

    def __init__(self):
        tree = lambda: defaultdict(tree)
        self.payload = tree()

    def template(self, trigger_template):
        self.payload["template"] = trigger_template.to_json()
        return self

    def parameters(self, trigger_parameters):
        if "parameters" not in self.payload:
            self.payload["parameters"] = []
        for trigger_parameter in trigger_parameters:
            self.payload["parameters"].append(trigger_parameter.to_json())
        return self

    def policy(self, trigger_policy):
        self.payload["policy"] = trigger_policy.to_json()
        return self

    def to_json(self):
        return self.payload

    def __str__(self):
        return json.dumps(self.to_json(), indent=4)


class TriggerTemplate(object):
    # https://github.com/argoproj/argo-events/blob/master/api/sensor.md#argoproj.io/v1alpha1.TriggerTemplate

    def __init__(self, name):
        tree = lambda: defaultdict(tree)
        self.payload = tree()
        self.payload["name"] = name

    def argo_workflow_trigger(self, argo_workflow_trigger):
        self.payload["argoWorkflow"] = argo_workflow_trigger.to_json()
        return self

    def conditions_reset(self, cron, timezone):
        if cron:
            self.payload["conditionsReset"] = [
                {"byTime": {"cron": cron, "timezone": timezone}}
            ]
        return self

    def to_json(self):
        return self.payload

    def __str__(self):
        return json.dumps(self.payload, indent=4)


class ArgoWorkflowTrigger(object):
    # https://github.com/argoproj/argo-events/blob/master/api/sensor.md#argoproj.io/v1alpha1.ArgoWorkflowTrigger

    def __init__(self):
        tree = lambda: defaultdict(tree)
        self.payload = tree()
        self.payload["operation"] = "submit"
        self.payload["group"] = "argoproj.io"
        self.payload["version"] = "v1alpha1"
        self.payload["resource"] = "workflows"

    def source(self, source):
        self.payload["source"] = source
        return self

    def parameters(self, trigger_parameters):
        if "parameters" not in self.payload:
            self.payload["parameters"] = []
        for trigger_parameter in trigger_parameters:
            self.payload["parameters"].append(trigger_parameter.to_json())
        return self

    def to_json(self):
        return self.payload

    def __str__(self):
        return json.dumps(self.payload, indent=4)


class TriggerParameter(object):
    # https://github.com/argoproj/argo-events/blob/master/api/sensor.md#argoproj.io/v1alpha1.TriggerParameter

    def __init__(self):
        tree = lambda: defaultdict(tree)
        self.payload = tree()

    def src(self, dependency_name, value, data_key=None, data_template=None):
        self.payload["src"] = {
            "dependencyName": dependency_name,
            "dataKey": data_key,
            "dataTemplate": data_template,
            "value": value,
            # explicitly set it to false to ensure proper deserialization
            "useRawData": False,
        }
        return self

    def dest(self, dest):
        self.payload["dest"] = dest
        return self

    def to_json(self):
        return self.payload

    def __str__(self):
        return json.dumps(self.payload, indent=4)


class Http(object):
    # https://argoproj.github.io/argo-workflows/fields/#http

    def __init__(self, method):
        tree = lambda: defaultdict(tree)
        self.payload = tree()
        self.payload["method"] = method
        self.payload["headers"] = []

    def header(self, header, value):
        self.payload["headers"].append({"name": header, "value": value})
        return self

    def body(self, body):
        self.payload["body"] = str(body)
        return self

    def url(self, url):
        self.payload["url"] = url
        return self

    def success_condition(self, success_condition):
        self.payload["successCondition"] = success_condition
        return self

    def to_json(self):
        return self.payload

    def __str__(self):
        return json.dumps(self.payload, indent=4)


class LifecycleHook(object):
    # https://argoproj.github.io/argo-workflows/fields/#lifecyclehook

    def __init__(self):
        tree = lambda: defaultdict(tree)
        self.payload = tree()

    def expression(self, expression):
        self.payload["expression"] = str(expression)
        return self

    def template(self, template):
        self.payload["template"] = template
        return self

    def to_json(self):
        return self.payload

    def __str__(self):
        return json.dumps(self.payload, indent=4)<|MERGE_RESOLUTION|>--- conflicted
+++ resolved
@@ -1968,122 +1968,6 @@
                         minutes_between_retries=minutes_between_retries,
                     )
                 )
-<<<<<<< HEAD
-                continue
-            yield (
-                Template(self._sanitize(node.name))
-                # Set @timeout values
-                .active_deadline_seconds(run_time_limit)
-                # Set service account
-                .service_account_name(resources["service_account"])
-                # Configure template input
-                .inputs(Inputs().parameters(inputs))
-                # Configure template output
-                .outputs(Outputs().parameters(outputs))
-                # Fail fast!
-                .fail_fast()
-                # Set @retry/@catch values
-                .retry_strategy(
-                    times=total_retries,
-                    minutes_between_retries=minutes_between_retries,
-                )
-                .metadata(
-                    ObjectMeta().annotation("metaflow/step_name", node.name)
-                    # Unfortunately, we can't set the task_id since it is generated
-                    # inside the pod. However, it can be inferred from the annotation
-                    # set by argo-workflows - `workflows.argoproj.io/outputs` - refer
-                    # the field 'task-id' in 'parameters'
-                    # .annotation("metaflow/task_id", ...)
-                    .annotation("metaflow/attempt", retry_count)
-                )
-                # Set emptyDir volume for state management
-                .empty_dir_volume("out")
-                # Set tmpfs emptyDir volume if enabled
-                .empty_dir_volume(
-                    "tmpfs-ephemeral-volume",
-                    medium="Memory",
-                    size_limit=tmpfs_size if tmpfs_enabled else 0,
-                )
-                .empty_dir_volume("dhsm", medium="Memory", size_limit=shared_memory)
-                .pvc_volumes(resources.get("persistent_volume_claims"))
-                # Set node selectors
-                .node_selectors(resources.get("node_selector"))
-                # Set tolerations
-                .tolerations(resources.get("tolerations"))
-                # Set container
-                .container(
-                    # TODO: Unify the logic with kubernetes.py
-                    # Important note - Unfortunately, V1Container uses snakecase while
-                    # Argo Workflows uses camel. For most of the attributes, both cases
-                    # are indistinguishable, but unfortunately, not for all - (
-                    # env_from, value_from, etc.) - so we need to handle the conversion
-                    # ourselves using to_camelcase. We need to be vigilant about
-                    # resources attributes in particular where the keys maybe user
-                    # defined.
-                    to_camelcase(
-                        kubernetes_sdk.V1Container(
-                            name=self._sanitize(node.name),
-                            command=cmds,
-                            termination_message_policy="FallbackToLogsOnError",
-                            ports=(
-                                [kubernetes_sdk.V1ContainerPort(container_port=port)]
-                                if port
-                                else None
-                            ),
-                            env=[
-                                kubernetes_sdk.V1EnvVar(name=k, value=str(v))
-                                for k, v in env.items()
-                            ]
-                            # Add environment variables for book-keeping.
-                            # https://argoproj.github.io/argo-workflows/fields/#fields_155
-                            + [
-                                kubernetes_sdk.V1EnvVar(
-                                    name=k,
-                                    value_from=kubernetes_sdk.V1EnvVarSource(
-                                        field_ref=kubernetes_sdk.V1ObjectFieldSelector(
-                                            field_path=str(v)
-                                        )
-                                    ),
-                                )
-                                for k, v in {
-                                    "METAFLOW_KUBERNETES_POD_NAMESPACE": "metadata.namespace",
-                                    "METAFLOW_KUBERNETES_POD_NAME": "metadata.name",
-                                    "METAFLOW_KUBERNETES_POD_ID": "metadata.uid",
-                                    "METAFLOW_KUBERNETES_SERVICE_ACCOUNT_NAME": "spec.serviceAccountName",
-                                    "METAFLOW_KUBERNETES_NODE_IP": "status.hostIP",
-                                }.items()
-                            ],
-                            image=resources["image"],
-                            image_pull_policy=resources["image_pull_policy"],
-                            resources=kubernetes_sdk.V1ResourceRequirements(
-                                requests={
-                                    "cpu": str(resources["cpu"]),
-                                    "memory": "%sM" % str(resources["memory"]),
-                                    "ephemeral-storage": "%sM" % str(resources["disk"]),
-                                },
-                                limits={
-                                    "%s.com/gpu".lower()
-                                    % resources["gpu_vendor"]: str(resources["gpu"])
-                                    for k in [0]
-                                    if resources["gpu"] is not None
-                                },
-                            ),
-                            # Configure secrets
-                            env_from=[
-                                kubernetes_sdk.V1EnvFromSource(
-                                    secret_ref=kubernetes_sdk.V1SecretEnvSource(
-                                        name=str(k),
-                                        # optional=True
-                                    )
-                                )
-                                for k in list(
-                                    []
-                                    if not resources.get("secrets")
-                                    else (
-                                        [resources.get("secrets")]
-                                        if isinstance(resources.get("secrets"), str)
-                                        else resources.get("secrets")
-=======
             else:
                 yield (
                     Template(self._sanitize(node.name))
@@ -2159,7 +2043,6 @@
                                                 field_path=str(v)
                                             )
                                         ),
->>>>>>> a7c7882d
                                     )
                                     for k, v in {
                                         "METAFLOW_KUBERNETES_POD_NAMESPACE": "metadata.namespace",
