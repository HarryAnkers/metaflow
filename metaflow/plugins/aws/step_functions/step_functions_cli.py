--- conflicted
+++ resolved
@@ -218,20 +218,10 @@
               tags,
               namespace,
               max_workers,
-<<<<<<< HEAD
-              workflow_timeout):
+              workflow_timeout,
+              is_project):
     flow_datastore = obj.flow_datastore
     if flow_datastore.TYPE != 's3':
-=======
-              workflow_timeout,
-              is_project):
-    datastore = obj.datastore(obj.flow.name,
-                              mode='w',
-                              metadata=obj.metadata,
-                              event_logger=obj.event_logger,
-                              monitor=obj.monitor)
-    if datastore.TYPE != 's3':
->>>>>>> fa96fb35
         raise MetaflowException("AWS Step Functions requires --datastore=s3.")
 
     # Attach AWS Batch decorator to the flow
