--- conflicted
+++ resolved
@@ -201,7 +201,6 @@
         meta['aws-batch-job-attempt'] = os.environ['AWS_BATCH_JOB_ATTEMPT']
         meta['aws-batch-ce-name'] = os.environ['AWS_BATCH_CE_NAME']
         meta['aws-batch-jq-name'] = os.environ['AWS_BATCH_JQ_NAME']
-<<<<<<< HEAD
         meta['aws-batch-execution-env'] = os.environ['AWS_EXECUTION_ENV']
 
         # Capture AWS Logs metadata. This is best effort only since
@@ -221,8 +220,6 @@
         except:
             pass
 
-=======
->>>>>>> 0b8e593e
         entries = [MetaDatum(field=k, value=v, type=k, tags=[]) for k, v in meta.items()]
         # Register book-keeping metadata for debugging.
         metadata.register_metadata(run_id, step_name, task_id, entries)
